'''
A full fledged "API" for the PAROL6 robot. To use this, you should pair it with the "robot_api.py" where you can import commands
from said file and use them anywhere within your code. This Python script will handle sending and performing all the commands
to the PAROL6 robot, as well as E-Stop functionality and safety limitations.

To run this program, you must use the "experimental-kinematics" branch of the "PAROL-commander-software" on GitHub
which can be found through this link: https://github.com/PCrnjak/PAROL-commander-software/tree/experimental_kinematics.
You must also save these files into the following folder: "Project Files\PAROL-commander-software\GUI\files".
'''

# * If you press estop robot will stop and you need to enable it by pressing e

from roboticstoolbox import DHRobot, RevoluteDH, ERobot, ELink, ETS, trapezoidal, quintic
import roboticstoolbox as rp
from math import pi, sin, cos
import numpy as np
from oclock import Timer, loop, interactiveloop
import time
import socket
from spatialmath import SE3
import select
import serial
import platform
import os
import re
import logging
import struct
import keyboard
from spatialmath.base import trinterp
from collections import namedtuple, deque
import PAROL6_ROBOT

# Set interval
INTERVAL_S = 0.01
prev_time = 0

logging.basicConfig(level = logging.DEBUG,
    format='%(asctime)s.%(msecs)03d %(levelname)s:\t%(message)s',
    datefmt='%H:%M:%S'
)
logging.disable(logging.DEBUG)


my_os = platform.system()
<<<<<<< HEAD
=======
if my_os == "Windows": 
    STARTING_PORT = 6 # COM3
str_port = ''

>>>>>>> 8366a9a7
if my_os == "Windows":
    # Try to read the COM port from a file
    try:
        with open("com_port.txt", "r") as f:
            com_port_str = f.read().strip()
            ser = serial.Serial(port=com_port_str, baudrate=3000000, timeout=0)
            print(f"Connected to saved COM port: {com_port_str}")
    except (FileNotFoundError, serial.SerialException):
        # If the file doesn't exist or the port is invalid, ask the user
        while True:
            try:
                com_port = input("Enter the COM port (e.g., COM9): ")
                ser = serial.Serial(port=com_port, baudrate=3000000, timeout=0)
                print(f"Successfully connected to {com_port}")
                # Save the successful port to the file
                with open("com_port.txt", "w") as f:
                    f.write(com_port)
                break
            except serial.SerialException:
                print(f"Could not open port {com_port}. Please try again.")

# in big endian machines, first byte of binary representation of the multibyte data-type is stored first. 
int_to_3_bytes = struct.Struct('>I').pack # BIG endian order

# data for output string (data that is being sent to the robot)
#######################################################################################
#######################################################################################
start_bytes =  [0xff,0xff,0xff] 
start_bytes = bytes(start_bytes)

end_bytes =  [0x01,0x02] 
end_bytes = bytes(end_bytes)


# data for input string (Data that is being sent by the robot)
#######################################################################################
#######################################################################################
input_byte = 0 # Here save incoming bytes from serial

start_cond1_byte = bytes([0xff])
start_cond2_byte = bytes([0xff])
start_cond3_byte = bytes([0xff])

end_cond1_byte = bytes([0x01])
end_cond2_byte = bytes([0x02])

start_cond1 = 0 #Flag if start_cond1_byte is received
start_cond2 = 0 #Flag if start_cond2_byte is received
start_cond3 = 0 #Flag if start_cond3_byte is received

good_start = 0 #Flag if we got all 3 start condition bytes
data_len = 0 #Length of the data after -3 start condition bytes and length byte, so -4 bytes

data_buffer = [None]*255 #Here save all data after data length byte
data_counter = 0 #Data counter for incoming bytes; compared to data length to see if we have correct length
#######################################################################################
#######################################################################################
prev_positions = [0,0,0,0,0,0]
prev_speed = [0,0,0,0,0,0]
robot_pose = [0,0,0,0,0,0] #np.array([0,0,0,0,0,0])
#######################################################################################
#######################################################################################

# --- Wrapper class to make integers mutable when passed to functions ---
class CommandValue:
    def __init__(self, value):
        self.value = value

#######################################################################################
#######################################################################################
Position_out = [1,11,111,1111,11111,10]
Speed_out = [2,21,22,23,24,25]
Command_out = CommandValue(255)
Affected_joint_out = [1,1,1,1,1,1,1,1]
InOut_out = [0,0,0,0,0,0,0,0]
Timeout_out = 0
#Positon,speed,current,command,mode,ID
Gripper_data_out = [1,1,1,1,0,0]
#######################################################################################
#######################################################################################
# Data sent from robot to PC
Position_in = [31,32,33,34,35,36]
Speed_in = [41,42,43,44,45,46]
Homed_in = [0,0,0,0,0,0,0,0]
InOut_in = [1,1,1,1,1,1,1,1]
Temperature_error_in = [1,1,1,1,1,1,1,1]
Position_error_in = [1,1,1,1,1,1,1,1]
Timeout_error = 0
# how much time passed between 2 sent commands (2byte value, last 2 digits are decimal so max value is 655.35ms?)
Timing_data_in = [0]
XTR_data =   0

# --- State variables for program execution ---
Robot_mode = "Dummy"  # Start in an idle state
Program_step = 0      # Which line of the program to run
Command_step = 0      # The current step within a single command
Command_len = 0       # The total steps for the current command
ik_error = 0          # Flag for inverse kinematics errors
error_state = 0       # General error flag
program_running = False # A flag to start and stop the program

# This will be your "program"
command_list = []

#ID,Position,speed,current,status,obj_detection
Gripper_data_in = [1,1,1,1,1,1] 

# Global variable to track previous tolerance for logging changes
_prev_tolerance = None

def normalize_angle(angle):
    """Normalize angle to [-pi, pi] range to handle angle wrapping"""
    while angle > np.pi:
        angle -= 2 * np.pi
    while angle < -np.pi:
        angle += 2 * np.pi
    return angle

def unwrap_angles(q_solution, q_current):
    """
    Unwrap angles in the solution to be closest to current position.
    This handles the angle wrapping issue where -179° and 181° are close but appear far.
    """
    q_unwrapped = q_solution.copy()
    
    for i in range(len(q_solution)):
        # Calculate the difference
        diff = q_solution[i] - q_current[i]
        
        # If the difference is more than pi, we need to unwrap
        if diff > np.pi:
            # Solution is too far in positive direction, subtract 2*pi
            q_unwrapped[i] = q_solution[i] - 2 * np.pi
        elif diff < -np.pi:
            # Solution is too far in negative direction, add 2*pi
            q_unwrapped[i] = q_solution[i] + 2 * np.pi
    
    return q_unwrapped

IKResult = namedtuple('IKResult', 'success q iterations residual tolerance_used violations')

def calculate_adaptive_tolerance(robot, q, strict_tol=1e-10, loose_tol=1e-7):
    """
    Calculate adaptive tolerance based on proximity to singularities.
    Near singularities: looser tolerance for easier convergence.
    Away from singularities: stricter tolerance for precise solutions.
    
    Parameters
    ----------
    robot : DHRobot
        Robot model
    q : array_like
        Joint configuration
    strict_tol : float
        Strict tolerance away from singularities (default: 1e-10)
    loose_tol : float
        Loose tolerance near singularities (1e-7)
        
    Returns
    -------
    float
        Adaptive tolerance value
    """
    global _prev_tolerance
    
    q_array = np.array(q, dtype=float)
    
    # Calculate manipulability measure (closer to 0 = closer to singularity)
    manip = robot.manipulability(q_array)
    singularity_threshold = 0.001
    
    sing_normalized = np.clip(manip / singularity_threshold, 0.0, 1.0)
    adaptive_tol = loose_tol + (strict_tol - loose_tol) * sing_normalized
    
    # Log tolerance changes (only log significant changes to avoid spam)
    if _prev_tolerance is None or abs(adaptive_tol - _prev_tolerance) / _prev_tolerance > 0.5:
        tol_category = "LOOSE" if adaptive_tol > 1e-7 else "MODERATE" if adaptive_tol > 5e-10 else "STRICT"
        print(f"Adaptive IK tolerance: {adaptive_tol:.2e} ({tol_category}) - Manipulability: {manip:.8f} (threshold: {singularity_threshold})")
        _prev_tolerance = adaptive_tol
    
    return adaptive_tol

def calculate_configuration_dependent_max_reach(q_seed):
    """
    Calculate maximum reach based on joint configuration, particularly joint 5.
    When joint 5 is at 90 degrees, the effective reach is reduced by approximately 0.045.
    
    Parameters
    ----------
    q_seed : array_like
        Current joint configuration in radians
        
    Returns
    -------
    float
        Configuration-dependent maximum reach threshold
    """
    base_max_reach = 0.44  # Base maximum reach from experimentation
    
    j5_angle = q_seed[4] if len(q_seed) > 4 else 0.0
    j5_normalized = normalize_angle(j5_angle)
    angle_90_deg = np.pi / 2
    angle_neg_90_deg = -np.pi / 2
    dist_from_90 = abs(j5_normalized - angle_90_deg)
    dist_from_neg_90 = abs(j5_normalized - angle_neg_90_deg)
    dist_from_90_deg = min(dist_from_90, dist_from_neg_90)
    reduction_range = np.pi / 4  # 45 degrees
    if dist_from_90_deg <= reduction_range:
        # Calculate reduction factor based on proximity to 90°
        proximity_factor = 1.0 - (dist_from_90_deg / reduction_range)
        reach_reduction = 0.045 * proximity_factor
        effective_max_reach = base_max_reach - reach_reduction
        
        return effective_max_reach
    else:
        return base_max_reach

def solve_ik_with_adaptive_tol_subdivision(
        robot: DHRobot,
        target_pose: SE3,
        current_q,
        current_pose: SE3 | None = None,
        max_depth: int = 4,
        ilimit: int = 100,
        jogging: bool = False
):
    """
    Uses adaptive tolerance based on proximity to singularities:
    - Near singularities: looser tolerance for easier convergence
    - Away from singularities: stricter tolerance for precise solutions
    If necessary, recursively subdivide the motion until ikine_LMS converges
    on every segment. Finally check that solution respects joint limits. From experimentation,
    jogging with lower tolerances often produces q_paths that do not differ from current_q,
    essentially freezing the robot.

    Parameters
    ----------
    robot : DHRobot
        Robot model
    target_pose : SE3
        Target pose to reach
    current_q : array_like
        Current joint configuration
    current_pose : SE3, optional
        Current pose (computed if None)
    max_depth : int, optional
        Maximum subdivision depth (default: 8)
    ilimit : int, optional
        Maximum iterations for IK solver (default: 100)

    Returns
    -------
    IKResult
        success  - True/False
        q_path   - (mxn) array of the final joint configuration 
        iterations, residual  - aggregated diagnostics
        tolerance_used - which tolerance was used
        violations - joint limit violations (if any)
    """
    if current_pose is None:
        current_pose = robot.fkine(current_q)

    # ── inner recursive solver───────────────────
    def _solve(Ta: SE3, Tb: SE3, q_seed, depth, tol):
        """Return (path_list, success_flag, iterations, residual)."""
        # Calculate current and target reach
        current_reach = np.linalg.norm(Ta.t)
        target_reach = np.linalg.norm(Tb.t)
        
        # Check if this is an inward movement (recovery)
        is_recovery = target_reach < current_reach
        
        # Calculate configuration-dependent maximum reach based on joint 5 position
        max_reach_threshold = calculate_configuration_dependent_max_reach(q_seed)
        
        # Determine damping based on reach and movement direction
        if is_recovery:
            # Recovery mode - always use low damping
            damping = 0.0000001
        else:
            # Check if we're near configuration-dependent max reach
            # print(f"current_reach:{current_reach:.3f}, max_reach_threshold:{max_reach_threshold:.3f}")
            if current_reach >= max_reach_threshold:
                print(f"Reach limit exceeded: {current_reach:.3f} >= {max_reach_threshold:.3f}")
                return [], False, depth, 0
            else:
                damping = 0.0000001  # Normal low damping
        
        res = robot.ikine_LMS(Tb, q0=q_seed, ilimit=ilimit, tol=tol, wN=damping)
        if res.success:
            q_good = unwrap_angles(res.q, q_seed)      # << unwrap vs *previous*
            return [q_good], True, res.iterations, res.residual

        if depth >= max_depth:
            return [], False, res.iterations, res.residual
        # split the segment and recurse
        Tc = SE3(trinterp(Ta.A, Tb.A, 0.5))            # mid-pose (screw interp)

        left_path,  ok_L, it_L, r_L = _solve(Ta, Tc, q_seed, depth+1, tol)
        if not ok_L:
            return [], False, it_L, r_L

        q_mid = left_path[-1]                          # last solved joint set
        right_path, ok_R, it_R, r_R = _solve(Tc, Tb, q_mid, depth+1, tol)

        return (
            left_path + right_path,
            ok_R,
            it_L + it_R,
            r_R
        )

    # ── kick-off with adaptive tolerance ──────────────────────────────────
    if jogging:
        adaptive_tol = 1e-10
    else:
        adaptive_tol = calculate_adaptive_tolerance(robot, current_q)
    path, ok, its, resid = _solve(current_pose, target_pose, current_q, 0, adaptive_tol)
    # Check if solution respects joint limits
    target_q = path[-1] if len(path) != 0 else None
    solution_valid, violations = PAROL6_ROBOT.check_joint_limits(current_q, target_q)
    if ok and solution_valid:
        return IKResult(True, path[-1], its, resid, adaptive_tol, violations)
    else:
        return IKResult(False, None, its, resid, adaptive_tol, violations)

#Setup IP address and Simulator port
ip = "127.0.0.1" #Loopback address
port = 5001
# Create a UDP socket
sock = socket.socket(socket.AF_INET, socket.SOCK_DGRAM)
sock.bind((ip, port))
print(f'Start listening to {ip}:{port}')

def Unpack_data(data_buffer_list, Position_in,Speed_in,Homed_in,InOut_in,Temperature_error_in,Position_error_in,Timeout_error,Timing_data_in,
         XTR_data,Gripper_data_in):

    Joints = []
    Speed = []

    for i in range(0,18, 3):
        variable = data_buffer_list[i:i+3]
        Joints.append(variable)

    for i in range(18,36, 3):
        variable = data_buffer_list[i:i+3]
        Speed.append(variable)


    for i in range(6):
        var =  b'\x00' + b''.join(Joints[i])
        Position_in[i] = Fuse_3_bytes(var)
        var =  b'\x00' + b''.join(Speed[i])
        Speed_in[i] = Fuse_3_bytes(var)

    Homed = data_buffer_list[36]
    IO_var = data_buffer_list[37]
    temp_error = data_buffer_list[38]
    position_error = data_buffer_list[39]
    timing_data = data_buffer_list[40:42]
    Timeout_error_var = data_buffer_list[42]
    xtr2 = data_buffer_list[43]
    device_ID = data_buffer_list[44]
    Gripper_position = data_buffer_list[45:47]
    Gripper_speed = data_buffer_list[47:49]
    Gripper_current = data_buffer_list[49:51]
    Status = data_buffer_list[51]
    # The original object_detection byte at index 52 is ignored as it is not reliable.
    CRC_byte = data_buffer_list[53]
    endy_byte1 = data_buffer_list[54]
    endy_byte2 = data_buffer_list[55]

    # ... (Code for Homed, IO_var, temp_error, etc. remains the same) ...

    temp = Split_2_bitfield(int.from_bytes(Homed,"big"))
    for i in range(8):
        Homed_in[i] = temp[i]

    temp = Split_2_bitfield(int.from_bytes(IO_var,"big"))
    for i in range(8):
        InOut_in[i] = temp[i]

    temp = Split_2_bitfield(int.from_bytes(temp_error,"big"))
    for i in range(8):
        Temperature_error_in[i] = temp[i]

    temp = Split_2_bitfield(int.from_bytes(position_error,"big"))
    for i in range(8):
        Position_error_in[i] = temp[i]

    var = b'\x00' + b'\x00' + b''.join(timing_data)
    Timing_data_in[0] = Fuse_3_bytes(var)
    Timeout_error = int.from_bytes(Timeout_error_var,"big")
    XTR_data = int.from_bytes(xtr2,"big")

    # --- Gripper Data Unpacking ---
    Gripper_data_in[0] = int.from_bytes(device_ID,"big")

    var =  b'\x00'+ b'\x00' + b''.join(Gripper_position)
    Gripper_data_in[1] = Fuse_2_bytes(var)

    var =  b'\x00'+ b'\x00' + b''.join(Gripper_speed)
    Gripper_data_in[2] = Fuse_2_bytes(var)

    var =  b'\x00'+ b'\x00' + b''.join(Gripper_current)
    Gripper_data_in[3] = Fuse_2_bytes(var)

    # --- Start of Corrected Logic ---
    # This section now mirrors the working logic from GUI_PAROL_latest.py
    
    # 1. Store the raw status byte (from index 51)
    status_byte = int.from_bytes(Status,"big")
    Gripper_data_in[4] = status_byte

    # 2. Split the status byte into a list of 8 individual bits
    status_bits = Split_2_bitfield(status_byte)
    
    # 3. Combine the 3rd and 4th bits (at indices 2 and 3) to get the true object detection status
    # This creates a 2-bit number (0-3) which represents the full state.
    object_detection_status = (status_bits[2] << 1) | status_bits[3]
    Gripper_data_in[5] = object_detection_status
    # --- End of Corrected Logic ---


def Pack_data(Position_out,Speed_out,Command_out,Affected_joint_out,InOut_out,Timeout_out,Gripper_data_out):

    # Len is defined by all bytes EXCEPT start bytes and len
    # Start bytes = 3
    len = 52 #1
    Position = [Position_out[0],Position_out[1],Position_out[2],Position_out[3],Position_out[4],Position_out[5]]  #18
    Speed = [Speed_out[0], Speed_out[1], Speed_out[2], Speed_out[3], Speed_out[4], Speed_out[5],] #18
    Command = Command_out#1
    Affected_joint = Affected_joint_out
    InOut = InOut_out #1
    Timeout = Timeout_out #1
    Gripper_data = Gripper_data_out #9
    CRC_byte = 228 #1
    # End bytes = 2


    test_list = []
    #print(test_list)

    #x = bytes(start_bytes)
    test_list.append((start_bytes))
    
    test_list.append(bytes([len]))


    # Position data
    for i in range(6):
        position_split = Split_2_3_bytes(Position[i])
        test_list.append(position_split[1:4])

    # Speed data
    for i in range(6):
        speed_split = Split_2_3_bytes(Speed[i])
        test_list.append(speed_split[1:4])

    # Command data
    test_list.append(bytes([Command]))

    # Affected joint data
    Affected_list = Fuse_bitfield_2_bytearray(Affected_joint[:])
    test_list.append(Affected_list)

    # Inputs outputs data
    InOut_list = Fuse_bitfield_2_bytearray(InOut[:])
    test_list.append(InOut_list)

    # Timeout data
    test_list.append(bytes([Timeout]))

    # Gripper position
    Gripper_position = Split_2_3_bytes(Gripper_data[0])
    test_list.append(Gripper_position[2:4])

    # Gripper speed
    Gripper_speed = Split_2_3_bytes(Gripper_data[1])
    test_list.append(Gripper_speed[2:4])

    # Gripper current
    Gripper_current = Split_2_3_bytes(Gripper_data[2])
    test_list.append(Gripper_current[2:4])  

    # Gripper command
    test_list.append(bytes([Gripper_data[3]]))
    # Gripper mode
    test_list.append(bytes([Gripper_data[4]]))
    
    # ==========================================================
    # === FIX: Make sure calibrate is a one-shot command      ====
    # ==========================================================
    # If the mode was set to calibrate (1) or clear_error (2), reset it
    # back to normal (0) for the next cycle. This prevents an endless loop.
    if Gripper_data_out[4] == 1 or Gripper_data_out[4] == 2:
        Gripper_data_out[4] = 0
    # ==========================================================
    
    # Gripper ID
    test_list.append(bytes([Gripper_data[5]]))
 
    # CRC byte
    test_list.append(bytes([CRC_byte]))

    # END bytes
    test_list.append((end_bytes))
    
    #print(test_list)
    return test_list




def Get_data(Position_in,Speed_in,Homed_in,InOut_in,Temperature_error_in,Position_error_in,Timeout_error,Timing_data_in,
         XTR_data,Gripper_data_in):
    global input_byte 

    global start_cond1_byte 
    global start_cond2_byte 
    global start_cond3_byte 

    global end_cond1_byte 
    global end_cond2_byte 

    global start_cond1 
    global start_cond2 
    global start_cond3 

    global good_start 
    global data_len 

    global data_buffer 
    global data_counter

    while (ser.inWaiting() > 0):
        input_byte = ser.read()

        #UNCOMMENT THIS TO GET ALL DATA FROM THE ROBOT PRINTED
        #print(input_byte) 

        # When data len is received start is good and after that put all data in receive buffer
        # Data len is ALL data after it; that includes input buffer, end bytes and CRC
        if (good_start != 1):
            # All start bytes are good and next byte is data len
            if (start_cond1 == 1 and start_cond2 == 1 and start_cond3 == 1):
                good_start = 1
                data_len = input_byte
                data_len = struct.unpack('B', data_len)[0]
                logging.debug("data len we got from robot packet= ")
                logging.debug(input_byte)
                logging.debug("good start for DATA that we received at PC")
            # Third start byte is good
            if (input_byte == start_cond3_byte and start_cond2 == 1 and start_cond1 == 1):
                start_cond3 = 1
                #print("good cond 3 PC")
            #Third start byte is bad, reset all flags
            elif (start_cond2 == 1 and start_cond1 == 1):
                #print("bad cond 3 PC")
                start_cond1 = 0
                start_cond2 = 0
            # Second start byte is good
            if (input_byte == start_cond2_byte and start_cond1 == 1):
                start_cond2 = 1
                #print("good cond 2 PC ")
            #Second start byte is bad, reset all flags   
            elif (start_cond1 == 1):
                #print("Bad cond 2 PC")
                start_cond1 = 0
            # First start byte is good
            if (input_byte == start_cond1_byte):
                start_cond1 = 1
                #print("good cond 1 PC")
        else:
            # Here data goes after good  start
            data_buffer[data_counter] = input_byte
            if (data_counter == data_len - 1):

                logging.debug("Data len PC")
                logging.debug(data_len)
                logging.debug("End bytes are:")
                logging.debug(data_buffer[data_len -1])
                logging.debug(data_buffer[data_len -2])

                # Here if last 2 bytes are end condition bytes we process the data 
                if (data_buffer[data_len -1] == end_cond2_byte and data_buffer[data_len - 2] == end_cond1_byte):

                    logging.debug("GOOD END CONDITION PC")
                    logging.debug("I UNPACKED RAW DATA RECEIVED FROM THE ROBOT")
                    Unpack_data(data_buffer, Position_in,Speed_in,Homed_in,InOut_in,Temperature_error_in,Position_error_in,Timeout_error,Timing_data_in,
                    XTR_data,Gripper_data_in)
                    logging.debug("DATA UNPACK FINISHED")
                    # ako su dobri izračunaj crc
                    # if crc dobar raspakiraj podatke
                    # ako je dobar paket je dobar i spremi ga u nove variable!
                
                # Print every byte
                #print("podaci u data bufferu su:")
                #for i in range(data_len):
                    #print(data_buffer[i])

                good_start = 0
                start_cond1 = 0
                start_cond3 = 0
                start_cond2 = 0
                data_len = 0
                data_counter = 0
            else:
                data_counter = data_counter + 1

# Split data to 3 bytes 
def Split_2_3_bytes(var_in):
    y = int_to_3_bytes(var_in & 0xFFFFFF) # converts my int value to bytes array
    return y

# Splits byte to bitfield list
def Split_2_bitfield(var_in):
    #return [var_in >> i & 1 for i in range(7,-1,-1)] 
    return [(var_in >> i) & 1 for i in range(7, -1, -1)]

# Fuses 3 bytes to 1 signed int
def Fuse_3_bytes(var_in):
    value = struct.unpack(">I", bytearray(var_in))[0] # converts bytes array to int

    # convert to negative number if it is negative
    if value >= 1<<23:
        value -= 1<<24

    return value

# Fuses 2 bytes to 1 signed int
def Fuse_2_bytes(var_in):
    value = struct.unpack(">I", bytearray(var_in))[0] # converts bytes array to int

    # convert to negative number if it is negative
    if value >= 1<<15:
        value -= 1<<16

    return value

# Fuse bitfield list to byte
def Fuse_bitfield_2_bytearray(var_in):
    number = 0
    for b in var_in:
        number = (2 * number) + b
    return bytes([number])

# Check if there is element 1 in the list. 
# If yes return its index, if no element is 1 return -1
def check_elements(lst):
    for i, element in enumerate(lst):
        if element == 1:
            return i
    return -1  # Return -1 if no element is 1

def quintic_scaling(s: float) -> float:
    """
    Calculates a smooth 0-to-1 scaling factor for progress 's'
    using a quintic polynomial, ensuring smooth start/end accelerations.
    """
    return 6 * (s**5) - 15 * (s**4) + 10 * (s**3)

class HomeCommand:
    """
    A non-blocking command that tells the robot to perform its internal homing sequence.
    This version uses a state machine to allow re-homing even if the robot is already homed.
    """
    def __init__(self):
        self.is_valid = True
        self.is_finished = False
        # State machine: START -> WAIT_FOR_UNHOMED -> WAIT_FOR_HOMED -> FINISHED
        self.state = "START"
        # Counter to send the home command for multiple cycles
        self.start_cmd_counter = 10  # Send command 100 for 10 cycles (0.1s)
        # Safety timeout (20 seconds at 0.01s interval)
        self.timeout_counter = 2000
        print("Initializing Home command...")

    def execute_step(self, Position_in, Homed_in, Speed_out, Command_out, **kwargs):
        """
        Manages the homing command and monitors for completion using a state machine.
        """
        if self.is_finished:
            return True

        # --- State: START ---
        # On the first few executions, continuously send the 'home' (100) command.
        if self.state == "START":
            print(f"  -> Sending home signal (100)... Countdown: {self.start_cmd_counter}")
            Command_out.value = 100
            self.start_cmd_counter -= 1
            if self.start_cmd_counter <= 0:
                # Once sent for enough cycles, move to the next state
                self.state = "WAITING_FOR_UNHOMED"
            return False

        # --- State: WAITING_FOR_UNHOMED ---
        # The robot's firmware should reset the homed status. We wait to see that happen.
        # During this time, we send 'idle' (255) to let the robot's controller take over.
        if self.state == "WAITING_FOR_UNHOMED":
            Command_out.value = 255
            # Check if at least one joint has started homing (is no longer homed)
            if any(h == 0 for h in Homed_in[:6]):
                print("  -> Homing sequence initiated by robot.")
                self.state = "WAITING_FOR_HOMED"
            # Check for timeout
            self.timeout_counter -= 1
            if self.timeout_counter <= 0:
                print("  -> ERROR: Timeout waiting for robot to start homing sequence.")
                self.is_finished = True
            return self.is_finished

        # --- State: WAITING_FOR_HOMED ---
        # Now we wait for all joints to report that they are homed (all flags are 1).
        if self.state == "WAITING_FOR_HOMED":
            Command_out.value = 255
            # Check if all joints have finished homing
            if all(h == 1 for h in Homed_in[:6]):
                print("Homing sequence complete. All joints reported home.")
                self.is_finished = True
                Speed_out[:] = [0] * 6 # Ensure robot is stopped

        return self.is_finished

class JogCommand:
    """
    A non-blocking command to jog a joint for a specific duration or distance.
    It performs all safety and validity checks upon initialization.
    """
    def __init__(self, joint, speed_percentage=None, duration=None, distance_deg=None):
        """
        Initializes and validates the jog command. This is the SETUP phase.
        """
        self.is_valid = False
        self.is_finished = False
        self.mode = None
        self.command_step = 0

        # --- 1. Parameter Validation and Mode Selection ---
        if duration and distance_deg:
            self.mode = 'distance'
            print(f"Initializing Jog: Joint {joint}, Distance {distance_deg} deg, Duration {duration}s.")
        elif duration:
            self.mode = 'time'
            print(f"Initializing Jog: Joint {joint}, Speed {speed_percentage}%, Duration {duration}s.")
        elif distance_deg:
            self.mode = 'distance'
            print(f"Initializing Jog: Joint {joint}, Speed {speed_percentage}%, Distance {distance_deg} deg.")
        else:
            print("Error: JogCommand requires either 'duration', 'distance_deg', or both.")
            return

        # --- 2. Store parameters for deferred calculation ---
        self.joint = joint
        self.speed_percentage = speed_percentage
        self.duration = duration
        self.distance_deg = distance_deg

        # --- These will be calculated later ---
        self.direction = 1
        self.joint_index = 0
        self.speed_out = 0
        self.command_len = 0
        self.target_position = 0

        self.is_valid = True # Mark as valid for now; preparation step will confirm.


    def prepare_for_execution(self, current_position_in):
        """Pre-computes speeds and target positions using live data."""
        print(f"  -> Preparing for Jog command...")

        # Determine direction and joint index
        self.direction = 1 if 0 <= self.joint <= 5 else -1
        self.joint_index = self.joint if self.direction == 1 else self.joint - 6
        
        distance_steps = 0
        if self.distance_deg:
            distance_steps = int(PAROL6_ROBOT.DEG2STEPS(abs(self.distance_deg), self.joint_index))
            # --- MOVED LOGIC: Calculate target using the LIVE position ---
            self.target_position = current_position_in[self.joint_index] + (distance_steps * self.direction)
            
            min_limit, max_limit = PAROL6_ROBOT.Joint_limits_steps[self.joint_index]
            if not (min_limit <= self.target_position <= max_limit):
                print(f"  -> VALIDATION FAILED: Target position {self.target_position} is out of joint limits ({min_limit}, {max_limit}).")
                self.is_valid = False
                return

        # Calculate speed and duration
        speed_steps_per_sec = 0
        if self.mode == 'distance' and self.duration:
            speed_steps_per_sec = int(distance_steps / self.duration) if self.duration > 0 else 0
            max_joint_speed = PAROL6_ROBOT.Joint_max_speed[self.joint_index]
            if speed_steps_per_sec > max_joint_speed:
                print(f"  -> VALIDATION FAILED: Required speed ({speed_steps_per_sec} steps/s) exceeds joint's max speed ({max_joint_speed} steps/s).")
                self.is_valid = False
                return
        else:
            if self.speed_percentage is None:
                print("Error: 'speed_percentage' must be provided if not calculating automatically.")
                self.is_valid = False
                return
            speed_steps_per_sec = int(np.interp(abs(self.speed_percentage), [0, 100], [0, PAROL6_ROBOT.Joint_max_speed[self.joint_index] * 2]))

        self.speed_out = speed_steps_per_sec * self.direction
        self.command_len = int(self.duration / INTERVAL_S) if self.duration else float('inf')
        print("  -> Jog command is ready.")


    def execute_step(self, Position_in, Homed_in, Speed_out, Command_out, **kwargs):
        """This is the EXECUTION phase. It runs on every loop cycle."""
        if self.is_finished or not self.is_valid:
            return True

        stop_reason = None
        current_pos = Position_in[self.joint_index]

        if self.mode == 'time':
            if self.command_step >= self.command_len:
                stop_reason = "Timed jog finished."
        elif self.mode == 'distance':
            if (self.direction == 1 and current_pos >= self.target_position) or \
               (self.direction == -1 and current_pos <= self.target_position):
                stop_reason = "Distance jog finished."
        
        if not stop_reason:
            if (self.direction == 1 and current_pos >= PAROL6_ROBOT.Joint_limits_steps[self.joint_index][1]) or \
               (self.direction == -1 and current_pos <= PAROL6_ROBOT.Joint_limits_steps[self.joint_index][0]):
                stop_reason = f"Limit reached on joint {self.joint_index + 1}."

        if stop_reason:
            print(stop_reason)
            self.is_finished = True
            Speed_out[:] = [0] * 6
            Command_out.value = 255
            return True
        else:
            Speed_out[:] = [0] * 6
            Speed_out[self.joint_index] = self.speed_out
            Command_out.value = 123
            self.command_step += 1
            return False
        
class MultiJogCommand:
    """
    A non-blocking command to jog multiple joints simultaneously for a specific duration.
    It performs all safety and validity checks upon initialization.
    """
    def __init__(self, joints, speed_percentages, duration):
        """
        Initializes and validates the multi-jog command.
        """
        self.is_valid = False
        self.is_finished = False
        self.command_step = 0

        # --- 1. Parameter Validation ---
        if not isinstance(joints, list) or not isinstance(speed_percentages, list):
            print("Error: MultiJogCommand requires 'joints' and 'speed_percentages' to be lists.")
            return

        if len(joints) != len(speed_percentages):
            print("Error: The number of joints must match the number of speed percentages.")
            return

        if not duration or duration <= 0:
            print("Error: MultiJogCommand requires a positive 'duration'.")
            return

        # ==========================================================
        # === NEW: Check for conflicting joint commands          ===
        # ==========================================================
        base_joints = set()
        for joint in joints:
            # Normalize the joint index to its base (0-5)
            base_joint = joint % 6
            # If the base joint is already in our set, it's a conflict.
            if base_joint in base_joints:
                print(f"  -> VALIDATION FAILED: Conflicting commands for Joint {base_joint + 1} (e.g., J1+ and J1-).")
                self.is_valid = False
                return
            base_joints.add(base_joint)
        # ==========================================================

        print(f"Initializing MultiJog for joints {joints} with speeds {speed_percentages}% for {duration}s.")

        # --- 2. Store parameters ---
        self.joints = joints
        self.speed_percentages = speed_percentages
        self.duration = duration
        self.command_len = int(self.duration / INTERVAL_S)

        # --- This will be calculated in the prepare step ---
        self.speeds_out = [0] * 6

        self.is_valid = True

    def prepare_for_execution(self, current_position_in):
        """Pre-computes the speeds for each joint."""
        print(f"  -> Preparing for MultiJog command...")

        for i, joint in enumerate(self.joints):
            # Determine direction and joint index (0-5 for positive, 6-11 for negative)
            direction = 1 if 0 <= joint <= 5 else -1
            joint_index = joint if direction == 1 else joint - 6
            speed_percentage = self.speed_percentages[i]

            # Check for joint index validity
            if not (0 <= joint_index < 6):
                print(f"  -> VALIDATION FAILED: Invalid joint index {joint_index}.")
                self.is_valid = False
                return

            # Calculate speed in steps/sec
            speed_steps_per_sec = int(np.interp(speed_percentage, [0, 100], [0, PAROL6_ROBOT.Joint_max_speed[joint_index]]))
            self.speeds_out[joint_index] = speed_steps_per_sec * direction

        print("  -> MultiJog command is ready.")


    def execute_step(self, Position_in, Homed_in, Speed_out, Command_out, **kwargs):
        """This is the EXECUTION phase. It runs on every loop cycle."""
        if self.is_finished or not self.is_valid:
            return True

        # Stop if the duration has elapsed
        if self.command_step >= self.command_len:
            print("Timed multi-jog finished.")
            self.is_finished = True
            Speed_out[:] = [0] * 6
            Command_out.value = 255
            return True
        else:
            # Continuously check for joint limits during the jog
            for i in range(6):
                if self.speeds_out[i] != 0:
                    current_pos = Position_in[i]
                    # Hitting positive limit while moving positively
                    if self.speeds_out[i] > 0 and current_pos >= PAROL6_ROBOT.Joint_limits_steps[i][1]:
                         print(f"Limit reached on joint {i + 1}. Stopping jog.")
                         self.is_finished = True
                         Speed_out[:] = [0] * 6
                         Command_out.value = 255
                         return True
                    # Hitting negative limit while moving negatively
                    elif self.speeds_out[i] < 0 and current_pos <= PAROL6_ROBOT.Joint_limits_steps[i][0]:
                         print(f"Limit reached on joint {i + 1}. Stopping jog.")
                         self.is_finished = True
                         Speed_out[:] = [0] * 6
                         Command_out.value = 255
                         return True

            # If no limits are hit, apply the speeds
            Speed_out[:] = self.speeds_out
            Command_out.value = 123 # Jog command
            self.command_step += 1
            return False # Command is still running
        
# This dictionary maps descriptive axis names to movement vectors, which is cleaner.
# Format: ([x, y, z], [rx, ry, rz])
AXIS_MAP = {
    'X+': ([1, 0, 0], [0, 0, 0]), 'X-': ([-1, 0, 0], [0, 0, 0]),
    'Y+': ([0, 1, 0], [0, 0, 0]), 'Y-': ([0, -1, 0], [0, 0, 0]),
    'Z+': ([0, 0, 1], [0, 0, 0]), 'Z-': ([0, 0, -1], [0, 0, 0]),
    'RX+': ([0, 0, 0], [1, 0, 0]), 'RX-': ([0, 0, 0], [-1, 0, 0]),
    'RY+': ([0, 0, 0], [0, 1, 0]), 'RY-': ([0, 0, 0], [0, -1, 0]),
    'RZ+': ([0, 0, 0], [0, 0, 1]), 'RZ-': ([0, 0, 0], [0, 0, -1]),
}

class CartesianJogCommand:
    """
    A non-blocking command to jog the robot's end-effector in Cartesian space.
    This is the final, refactored version using clean, standard spatial math
    operations now that the core unit bug has been fixed.
    """
    def __init__(self, frame, axis, speed_percentage=50, duration=1.5, **kwargs):
        """
        Initializes and validates the Cartesian jog command.
        """
        self.is_valid = False
        self.is_finished = False
        print(f"Initializing CartesianJog: Frame {frame}, Axis {axis}...")

        if axis not in AXIS_MAP:
            print(f"  -> VALIDATION FAILED: Invalid axis '{axis}'.")
            return
        
        # Store all necessary parameters for use in execute_step
        self.frame = frame
        self.axis_vectors = AXIS_MAP[axis]
        self.is_rotation = any(self.axis_vectors[1])
        self.speed_percentage = speed_percentage
        self.duration = duration
        self.end_time = time.time() + self.duration
        
        self.is_valid = True
        print("  -> Command is valid and ready.")

    def execute_step(self, Position_in, Homed_in, Speed_out, Command_out, **kwargs):
        if self.is_finished or not self.is_valid:
            return True

        # --- A. Check for completion ---
        if time.time() >= self.end_time:
            print("Cartesian jog finished.")
            self.is_finished = True
            Speed_out[:] = [0] * 6
            Command_out.value = 255
            return True

        # --- B. Calculate Target Pose using clean vector math ---
        Command_out.value = 123 # Set jog command
        
        q_current = np.array([PAROL6_ROBOT.STEPS2RADS(p, i) for i, p in enumerate(Position_in)])
        T_current = PAROL6_ROBOT.robot.fkine(q_current)

        if not isinstance(T_current, SE3):
            return False # Wait for valid pose data

        # Calculate speed and displacement for this cycle
        linear_speed_ms = float(np.interp(self.speed_percentage, [0, 100], [PAROL6_ROBOT.Cartesian_linear_velocity_min_JOG, PAROL6_ROBOT.Cartesian_linear_velocity_max_JOG]))
        angular_speed_degs = float(np.interp(self.speed_percentage, [0, 100], [PAROL6_ROBOT.Cartesian_angular_velocity_min, PAROL6_ROBOT.Cartesian_angular_velocity_max]))

        delta_linear = linear_speed_ms * INTERVAL_S
        delta_angular_rad = np.deg2rad(angular_speed_degs * INTERVAL_S)

        # Create the small incremental transformation (delta_pose)
        trans_vec = np.array(self.axis_vectors[0]) * delta_linear
        rot_vec = np.array(self.axis_vectors[1]) * delta_angular_rad
        delta_pose = SE3.Rt(SE3.Eul(rot_vec).R, trans_vec)

        # Apply the transformation in the correct reference frame
        if self.frame == 'WRF':
            # Pre-multiply to apply the change in the World Reference Frame
            target_pose = delta_pose * T_current
        else: # TRF
            # Post-multiply to apply the change in the Tool Reference Frame
            target_pose = T_current * delta_pose
        
        # --- C. Solve IK and Calculate Velocities ---
        var = solve_ik_with_adaptive_tol_subdivision(PAROL6_ROBOT.robot, target_pose, q_current, jogging=True)

        if var.success:
            q_velocities = (var.q - q_current) / INTERVAL_S
            for i in range(6):
                Speed_out[i] = int(PAROL6_ROBOT.SPEED_RAD2STEP(q_velocities[i], i))
        else:
            print("IK Warning: Could not find solution for jog step. Stopping.")
            self.is_finished = True
            Speed_out[:] = [0] * 6
            Command_out.value = 255
            return True

        # --- D. Speed Scaling ---
        max_scale_factor = 1.0
        for i in range(6):
            if abs(Speed_out[i]) > PAROL6_ROBOT.Joint_max_speed[i]:
                scale = abs(Speed_out[i]) / PAROL6_ROBOT.Joint_max_speed[i]
                if scale > max_scale_factor:
                    max_scale_factor = scale
        
        if max_scale_factor > 1.0:
            for i in range(6):
                Speed_out[i] = int(Speed_out[i] / max_scale_factor)

        return False # Command is still running

class MovePoseCommand:
    """
    A non-blocking command to move the robot to a specific Cartesian pose.
    The movement itself is a joint-space interpolation.
    """
    def __init__(self, pose, duration=None, velocity_percent=None, accel_percent=50, trajectory_type='poly'):
        self.is_valid = True  # Assume valid; preparation step will confirm.
        self.is_finished = False
        self.command_step = 0
        self.trajectory_steps = []

        print(f"Initializing MovePose to {pose}...")

        # --- MODIFICATION: Store parameters for deferred planning ---
        self.pose = pose
        self.duration = duration
        self.velocity_percent = velocity_percent
        self.accel_percent = accel_percent
        self.trajectory_type = trajectory_type

    """
        Initializes, validates, and pre-computes the trajectory for a move-to-pose command.

        Args:
            pose (list): A list of 6 values [x, y, z, r, p, y] for the target pose.
                         Positions are in mm, rotations are in degrees.
            duration (float, optional): The total time for the movement in seconds.
            velocity_percent (float, optional): The target velocity as a percentage (0-100).
            accel_percent (float, optional): The target acceleration as a percentage (0-100).
            trajectory_type (str, optional): The type of trajectory ('poly' or 'trap').
        """
    
    def prepare_for_execution(self, current_position_in):
        """Calculates the full trajectory just-in-time before execution."""
        print(f"  -> Preparing trajectory for MovePose to {self.pose}...")

        initial_pos_rad = np.array([PAROL6_ROBOT.STEPS2RADS(p, i) for i, p in enumerate(current_position_in)])
        target_pose = SE3(self.pose[0] / 1000.0, self.pose[1] / 1000.0, self.pose[2] / 1000.0) * SE3.RPY(self.pose[3:6], unit='deg', order='xyz')
        
        ik_solution = solve_ik_with_adaptive_tol_subdivision(
            PAROL6_ROBOT.robot, target_pose, initial_pos_rad, ilimit=100)

        if not ik_solution.success:
            print("  -> VALIDATION FAILED: Inverse kinematics failed at execution time.")
            self.is_valid = False
            return

        target_pos_rad = ik_solution.q

        if self.duration and self.duration > 0:
            if self.velocity_percent is not None:
                print("  -> INFO: Both duration and velocity were provided. Using duration.")
            command_len = int(self.duration / INTERVAL_S)
            traj_generator = rp.tools.trajectory.jtraj(initial_pos_rad, target_pos_rad, command_len)
            
            for i in range(len(traj_generator.q)):
                pos_step = [int(PAROL6_ROBOT.RAD2STEPS(p, j)) for j, p in enumerate(traj_generator.q[i])]
                self.trajectory_steps.append((pos_step, None))

        elif self.velocity_percent is not None:
            try:
                accel_percent = self.accel_percent if self.accel_percent is not None else 50
                
                initial_pos_steps = np.array(current_position_in)
                target_pos_steps = np.array([int(PAROL6_ROBOT.RAD2STEPS(rad, i)) for i, rad in enumerate(target_pos_rad)])

                all_joint_times = []
                for i in range(6):
                    path_to_travel = abs(target_pos_steps[i] - initial_pos_steps[i])
                    if path_to_travel == 0:
                        all_joint_times.append(0)
                        continue
                    
                    v_max_joint = np.interp(self.velocity_percent, [0, 100], [PAROL6_ROBOT.Joint_min_speed[i], PAROL6_ROBOT.Joint_max_speed[i]])
                    a_max_rad = np.interp(accel_percent, [0, 100], [PAROL6_ROBOT.Joint_min_acc, PAROL6_ROBOT.Joint_max_acc])
                    a_max_steps = PAROL6_ROBOT.SPEED_RAD2STEP(a_max_rad, i)

                    if v_max_joint <= 0 or a_max_steps <= 0:
                        raise ValueError(f"Invalid speed/acceleration for joint {i+1}. Must be positive.")

                    t_accel = v_max_joint / a_max_steps
                    if path_to_travel < v_max_joint * t_accel:
                        t_accel = np.sqrt(path_to_travel / a_max_steps)
                        joint_time = 2 * t_accel
                    else:
                        joint_time = path_to_travel / v_max_joint + t_accel
                    all_joint_times.append(joint_time)
            
                total_time = max(all_joint_times)

                if total_time <= 0:
                    self.is_finished = True
                    return

                if total_time < (2 * INTERVAL_S):
                    total_time = 2 * INTERVAL_S

                execution_time = np.arange(0, total_time, INTERVAL_S)
                
                all_q, all_qd = [], []
                for i in range(6):
                    if abs(target_pos_steps[i] - initial_pos_steps[i]) == 0:
                        all_q.append(np.full(len(execution_time), initial_pos_steps[i]))
                        all_qd.append(np.zeros(len(execution_time)))
                    else:
                        joint_traj = rp.trapezoidal(initial_pos_steps[i], target_pos_steps[i], execution_time)
                        all_q.append(joint_traj.q)
                        all_qd.append(joint_traj.qd)

                self.trajectory_steps = list(zip(np.array(all_q).T.astype(int), np.array(all_qd).T.astype(int)))
                print(f"  -> Command is valid (duration calculated from speed: {total_time:.2f}s).")

            except Exception as e:
                print(f"  -> VALIDATION FAILED: Could not calculate velocity-based trajectory. Error: {e}")
                self.is_valid = False
                return

        else:
            print("  -> Using conservative values for MovePose.")
            command_len = 200
            traj_generator = rp.tools.trajectory.jtraj(initial_pos_rad, target_pos_rad, command_len)
            for i in range(len(traj_generator.q)):
                pos_step = [int(PAROL6_ROBOT.RAD2STEPS(p, j)) for j, p in enumerate(traj_generator.q[i])]
                self.trajectory_steps.append((pos_step, None))
        
        if not self.trajectory_steps:
             print(" -> Trajectory calculation resulted in no steps. Command is invalid.")
             self.is_valid = False
        else:
             print(f" -> Trajectory prepared with {len(self.trajectory_steps)} steps.")

    def execute_step(self, Position_in, Homed_in, Speed_out, Command_out, **kwargs):
        # This method remains unchanged.
        if self.is_finished or not self.is_valid:
            return True

        if self.command_step >= len(self.trajectory_steps):
            print(f"{type(self).__name__} finished.")
            self.is_finished = True
            Position_out[:] = Position_in[:]
            Speed_out[:] = [0] * 6
            Command_out.value = 156
            return True
        else:
            pos_step, _ = self.trajectory_steps[self.command_step]
            Position_out[:] = pos_step
            Speed_out[:] = [0] * 6
            Command_out.value = 156
            self.command_step += 1
            return False
        
class MoveJointCommand:
    """
    A non-blocking command to move the robot's joints to a specific configuration.
    It pre-calculates the entire trajectory upon initialization.
    """
    def __init__(self, target_angles, duration=None, velocity_percent=None, accel_percent=50, trajectory_type='poly'):
        self.is_valid = False  # Will be set to True after basic validation
        self.is_finished = False
        self.command_step = 0
        self.trajectory_steps = []

        print(f"Initializing MoveJoint to {target_angles}...")

        # --- MODIFICATION: Store parameters for deferred planning ---
        self.target_angles = target_angles
        self.duration = duration
        self.velocity_percent = velocity_percent
        self.accel_percent = accel_percent
        self.trajectory_type = trajectory_type

        # --- Perform only state-independent validation ---
        target_pos_rad = np.array([np.deg2rad(angle) for angle in self.target_angles])
        for i in range(6):
            min_rad, max_rad = PAROL6_ROBOT.Joint_limits_radian[i]
            if not (min_rad <= target_pos_rad[i] <= max_rad):
                print(f"  -> VALIDATION FAILED: Target for Joint {i+1} ({self.target_angles[i]} deg) is out of range.")
                return
        
        self.is_valid = True

    def prepare_for_execution(self, current_position_in):
        """Calculates the trajectory just before execution begins."""
        print(f"  -> Preparing trajectory for MoveJoint to {self.target_angles}...")
        
        initial_pos_rad = np.array([PAROL6_ROBOT.STEPS2RADS(p, i) for i, p in enumerate(current_position_in)])
        target_pos_rad = np.array([np.deg2rad(angle) for angle in self.target_angles])

        if self.duration and self.duration > 0:
            if self.velocity_percent is not None:
                print("  -> INFO: Both duration and velocity were provided. Using duration.")
            command_len = int(self.duration / INTERVAL_S)
            traj_generator = rp.tools.trajectory.jtraj(initial_pos_rad, target_pos_rad, command_len)
            
            for i in range(len(traj_generator.q)):
                pos_step = [int(PAROL6_ROBOT.RAD2STEPS(p, j)) for j, p in enumerate(traj_generator.q[i])]
                self.trajectory_steps.append((pos_step, None))

        elif self.velocity_percent is not None:
            try:
                accel_percent = self.accel_percent if self.accel_percent is not None else 50
                initial_pos_steps = np.array(current_position_in)
                target_pos_steps = np.array([int(PAROL6_ROBOT.RAD2STEPS(rad, i)) for i, rad in enumerate(target_pos_rad)])
                
                all_joint_times = []
                for i in range(6):
                    path_to_travel = abs(target_pos_steps[i] - initial_pos_steps[i])
                    if path_to_travel == 0:
                        all_joint_times.append(0)
                        continue

                    v_max_joint = np.interp(self.velocity_percent, [0, 100], [PAROL6_ROBOT.Joint_min_speed[i], PAROL6_ROBOT.Joint_max_speed[i]])
                    a_max_rad = np.interp(accel_percent, [0, 100], [PAROL6_ROBOT.Joint_min_acc, PAROL6_ROBOT.Joint_max_acc])
                    a_max_steps = PAROL6_ROBOT.SPEED_RAD2STEP(a_max_rad, i)

                    if v_max_joint <= 0 or a_max_steps <= 0:
                        raise ValueError(f"Invalid speed/acceleration for joint {i+1}. Must be positive.")

                    t_accel = v_max_joint / a_max_steps
                    if path_to_travel < v_max_joint * t_accel:
                        t_accel = np.sqrt(path_to_travel / a_max_steps)
                        joint_time = 2 * t_accel
                    else:
                        joint_time = path_to_travel / v_max_joint + t_accel
                    all_joint_times.append(joint_time)

                total_time = max(all_joint_times)

                if total_time <= 0:
                    self.is_finished = True
                    return

                if total_time < (2 * INTERVAL_S):
                    total_time = 2 * INTERVAL_S

                execution_time = np.arange(0, total_time, INTERVAL_S)
                
                all_q, all_qd = [], []
                for i in range(6):
                    if abs(target_pos_steps[i] - initial_pos_steps[i]) == 0:
                        all_q.append(np.full(len(execution_time), initial_pos_steps[i]))
                        all_qd.append(np.zeros(len(execution_time)))
                    else:
                        joint_traj = rp.trapezoidal(initial_pos_steps[i], target_pos_steps[i], execution_time)
                        all_q.append(joint_traj.q)
                        all_qd.append(joint_traj.qd)

                self.trajectory_steps = list(zip(np.array(all_q).T.astype(int), np.array(all_qd).T.astype(int)))
                print(f"  -> Command is valid (duration calculated from speed: {total_time:.2f}s).")

            except Exception as e:
                print(f"  -> VALIDATION FAILED: Could not calculate velocity-based trajectory. Error: {e}")
                print(f"  -> Please check Joint_min/max_speed and Joint_min/max_acc values in PAROL6_ROBOT.py.")
                self.is_valid = False
                return
        
        else:
            print("  -> Using conservative values for MoveJoint.")
            command_len = 200
            traj_generator = rp.tools.trajectory.jtraj(initial_pos_rad, target_pos_rad, command_len)
            for i in range(len(traj_generator.q)):
                pos_step = [int(PAROL6_ROBOT.RAD2STEPS(p, j)) for j, p in enumerate(traj_generator.q[i])]
                self.trajectory_steps.append((pos_step, None))
        
        if not self.trajectory_steps:
             print(" -> Trajectory calculation resulted in no steps. Command is invalid.")
             self.is_valid = False
        else:
             print(f" -> Trajectory prepared with {len(self.trajectory_steps)} steps.")

    def execute_step(self, Position_in, Homed_in, Speed_out, Command_out, **kwargs):
        # This method remains unchanged.
        if self.is_finished or not self.is_valid:
            return True

        if self.command_step >= len(self.trajectory_steps):
            print(f"{type(self).__name__} finished.")
            self.is_finished = True
            Position_out[:] = Position_in[:]
            Speed_out[:] = [0] * 6
            Command_out.value = 156
            return True
        else:
            pos_step, _ = self.trajectory_steps[self.command_step]
            Position_out[:] = pos_step
            Speed_out[:] = [0] * 6
            Command_out.value = 156
            self.command_step += 1
            return False
        
class MoveCartCommand:
    """
    A non-blocking command to move the robot's end-effector in a straight line
    in Cartesian space, completing the move in an exact duration.

    It works by:
    1. Pre-validating the final target pose.
    2. Interpolating the pose in Cartesian space in real-time.
    3. Solving Inverse Kinematics for each intermediate step to ensure path validity.
    """
    def __init__(self, pose, duration=None, velocity_percent=None):
        self.is_valid = False
        self.is_finished = False

        # --- MODIFICATION: Validate that at least one timing parameter is given ---
        if duration is None and velocity_percent is None:
            print("  -> VALIDATION FAILED: MoveCartCommand requires either 'duration' or 'velocity_percent'.")
            return
        if duration is not None and velocity_percent is not None:
            print("  -> INFO: Both duration and velocity_percent provided. Using duration.")
            self.velocity_percent = None # Prioritize duration
        else:
            self.velocity_percent = velocity_percent

        # --- Store parameters and set placeholders ---
        self.duration = duration
        self.pose = pose
        self.start_time = None
        self.initial_pose = None
        self.target_pose = None
        self.is_valid = True

    def prepare_for_execution(self, current_position_in):
        """Captures the initial state and validates the path just before execution."""
        print(f"  -> Preparing for MoveCart to {self.pose}...")
        
        # --- MOVED LOGIC: Capture initial state from live data ---
        initial_q_rad = np.array([PAROL6_ROBOT.STEPS2RADS(p, i) for i, p in enumerate(current_position_in)])
        self.initial_pose = PAROL6_ROBOT.robot.fkine(initial_q_rad)
        self.target_pose = SE3(self.pose[0]/1000.0, self.pose[1]/1000.0, self.pose[2]/1000.0) * SE3.RPY(self.pose[3:6], unit='deg', order='xyz')

        print("  -> Pre-validating final target pose...")
        ik_check = solve_ik_with_adaptive_tol_subdivision(
            PAROL6_ROBOT.robot, self.target_pose, initial_q_rad
        )

        if not ik_check.success:
            print("  -> VALIDATION FAILED: The final target pose is unreachable.")
            if ik_check.violations:
                print(f"     Reason: Solution violates joint limits: {ik_check.violations}")
            self.is_valid = False # Mark as invalid if path fails
            return

        # --- NEW BLOCK: Calculate duration from velocity if needed ---
        if self.velocity_percent is not None:
            print(f"  -> Calculating duration for {self.velocity_percent}% speed...")
            # Calculate the total distance for translation and rotation
            linear_distance = np.linalg.norm(self.target_pose.t - self.initial_pose.t)
            angular_distance_rad = self.initial_pose.angdist(self.target_pose)

            # Interpolate the target speeds from percentages, assuming constants exist in PAROL6_ROBOT
            target_linear_speed = np.interp(self.velocity_percent, [0, 100], [PAROL6_ROBOT.Cartesian_linear_velocity_min, PAROL6_ROBOT.Cartesian_linear_velocity_max])
            target_angular_speed = np.interp(self.velocity_percent, [0, 100], [PAROL6_ROBOT.Cartesian_angular_velocity_min, PAROL6_ROBOT.Cartesian_angular_velocity_max])
            target_angular_speed_rad = np.deg2rad(target_angular_speed)

            # Calculate time required for each component of the movement
            time_linear = linear_distance / target_linear_speed if target_linear_speed > 0 else 0
            time_angular = angular_distance_rad / target_angular_speed_rad if target_angular_speed_rad > 0 else 0

            # The total duration is the longer of the two times to ensure synchronization
            calculated_duration = max(time_linear, time_angular)

            if calculated_duration <= 0:
                print("  -> INFO: MoveCart has zero duration. Marking as finished.")
                self.is_finished = True
                self.is_valid = True # It's valid, just already done.
                return

            self.duration = calculated_duration
            print(f"  -> Calculated MoveCart duration: {self.duration:.2f}s")

        print("  -> Command is valid and ready for execution.")

    def execute_step(self, Position_in, Homed_in, Speed_out, Command_out, **kwargs):
        if self.is_finished or not self.is_valid:
            return True

        if self.start_time is None:
            self.start_time = time.time()

        elapsed_time = time.time() - self.start_time
        s = min(elapsed_time / self.duration, 1.0)
        s_scaled = quintic_scaling(s)

        current_target_pose = self.initial_pose.interp(self.target_pose, s_scaled)

        current_q_rad = np.array([PAROL6_ROBOT.STEPS2RADS(p, i) for i, p in enumerate(Position_in)])
        ik_solution = solve_ik_with_adaptive_tol_subdivision(
            PAROL6_ROBOT.robot, current_target_pose, current_q_rad
        )

        if not ik_solution.success:
            print("  -> ERROR: MoveCart failed. An intermediate point on the path is unreachable.")
            if ik_solution.violations:
                 print(f"     Reason: Path violates joint limits: {ik_solution.violations}")
            self.is_finished = True
            Speed_out[:] = [0] * 6
            Command_out.value = 255
            return True

        current_pos_rad = ik_solution.q

        # --- MODIFIED BLOCK ---
        # Send only the target position and let the firmware's P-controller handle speed.
        Position_out[:] = [int(PAROL6_ROBOT.RAD2STEPS(p, i)) for i, p in enumerate(current_pos_rad)]
        Speed_out[:] = [0] * 6 # Set feed-forward velocity to zero for smooth P-control.
        Command_out.value = 156
        # --- END MODIFIED BLOCK ---

        if s >= 1.0:
            print(f"MoveCart finished in ~{elapsed_time:.2f}s.")
            self.is_finished = True
            # The main loop will handle holding the final position.

        return self.is_finished
        
class GripperCommand:
    """
    A single, unified, non-blocking command to control all gripper functions.
    It internally selects the correct logic (position-based waiting, timed delay,
    or instantaneous) based on the specified action.
    """
    def __init__(self, gripper_type, action=None, position=100, speed=100, current=500, output_port=1):
        """
        Initializes the Gripper command and configures its internal state machine
        based on the requested action.
        """
        self.is_valid = True
        self.is_finished = False
        self.gripper_type = gripper_type.lower()
        self.action = action.lower() if action else 'move'
        self.state = "START"
        self.timeout_counter = 1000 # 10-second safety timeout for all waiting states

        # --- Configure based on Gripper Type and Action ---
        if self.gripper_type == 'electric':
            if self.action == 'move':
                self.target_position = position
                self.speed = speed
                self.current = current
                if not (0 <= position <= 255 and 0 <= speed <= 255 and 100 <= current <= 1000):
                    self.is_valid = False
            elif self.action == 'calibrate':
                self.wait_counter = 200 # 2-second fixed delay for calibration
            else:
                self.is_valid = False # Invalid action

        elif self.gripper_type == 'pneumatic':
            if self.action not in ['open', 'close']:
                self.is_valid = False
            self.state_to_set = 1 if self.action == 'open' else 0
            self.port_index = 2 if output_port == 1 else 3
        else:
            self.is_valid = False

        if not self.is_valid:
            print(f"  -> VALIDATION FAILED for GripperCommand with action: '{self.action}'")

    def execute_step(self, Gripper_data_out, InOut_out, Gripper_data_in, InOut_in, **kwargs):
        if self.is_finished or not self.is_valid:
            return True

<<<<<<< HEAD
        self.timeout_counter -= 1
        if self.timeout_counter <= 0:
            print(f"  -> ERROR: Gripper command timed out in state {self.state}.")
            self.is_finished = True
            return True
=======
            # Case 2: The action is a normal move.
            else:
                # For a move, set the position, speed, and current data.
                Gripper_data_out[0] = self.position
                Gripper_data_out[1] = self.speed
                Gripper_data_out[2] = self.current
                # Also ensure the mode is set to normal operation.
                Gripper_data_out[4] = 0
                Gripper_activate_deactivate = 1
                Gripper_action_status = 1
                Gripper_rel_dir = 1
                bitfield_list = [Gripper_activate_deactivate,Gripper_action_status,not InOut_in[4],Gripper_rel_dir,0,0,0,0] #InOut_in[4] is estop
                fused = PAROL6_ROBOT.fuse_bitfield_2_bytearray(bitfield_list)
                Gripper_data_out[3] = int(fused.hex(),16)
>>>>>>> 8366a9a7

        # --- Pneumatic Logic (Instantaneous) ---
        if self.gripper_type == 'pneumatic':
            InOut_out[self.port_index] = self.state_to_set
            print("  -> Pneumatic gripper command sent.")
            self.is_finished = True
            return True

        # --- Electric Gripper Logic ---
        if self.gripper_type == 'electric':
            # On the first run, transition to the correct state for the action
            if self.state == "START":
                if self.action == 'calibrate':
                    self.state = "SEND_CALIBRATE"
                else: # 'move'
                    self.state = "WAIT_FOR_POSITION"
            
            # --- Calibrate Logic (Timed Delay) ---
            if self.state == "SEND_CALIBRATE":
                print("  -> Sending one-shot calibrate command...")
                Gripper_data_out[4] = 1 # Set mode to calibrate
                self.state = "WAITING_CALIBRATION"
                return False

            if self.state == "WAITING_CALIBRATION":
                self.wait_counter -= 1
                if self.wait_counter <= 0:
                    print("  -> Calibration delay finished.")
                    Gripper_data_out[4] = 0 # Reset to operation mode
                    self.is_finished = True
                    return True
                return False

            # --- Move Logic (Position-Based) ---
            if self.state == "WAIT_FOR_POSITION":
                # Persistently send the move command
                Gripper_data_out[0], Gripper_data_out[1], Gripper_data_out[2] = self.target_position, self.speed, self.current
                Gripper_data_out[4] = 0 # Operation mode
                bitfield = [1, 1, not InOut_in[4], 1, 0, 0, 0, 0]
                fused = PAROL6_ROBOT.fuse_bitfield_2_bytearray(bitfield)
                Gripper_data_out[3] = int(fused.hex(), 16)

                # Check for completion
                current_position = Gripper_data_in[1]
                if abs(current_position - self.target_position) <= 5:
                    print(f"  -> Gripper move complete.")
                    self.is_finished = True
                    # Set command back to idle
                    bitfield = [1, 0, not InOut_in[4], 1, 0, 0, 0, 0]
                    fused = PAROL6_ROBOT.fuse_bitfield_2_bytearray(bitfield)
                    Gripper_data_out[3] = int(fused.hex(), 16)
                    return True
                return False
        
        return self.is_finished

class DelayCommand:
    """
    A non-blocking command that pauses execution for a specified duration.
    During the delay, it ensures the robot remains idle by sending the
    appropriate commands.
    """
    def __init__(self, duration):
        """
        Initializes and validates the Delay command.

        Args:
            duration (float): The delay time in seconds.
        """
        self.is_valid = False
        self.is_finished = False

        # --- 1. Parameter Validation ---
        if not isinstance(duration, (int, float)) or duration <= 0:
            print(f"  -> VALIDATION FAILED: Delay duration must be a positive number, but got {duration}.")
            return

        print(f"Initializing Delay for {duration} seconds...")
        
        self.duration = duration
        self.end_time = time.time() + self.duration
        self.is_valid = True

    def execute_step(self, Position_in, Homed_in, Speed_out, Command_out, **kwargs):
        """
        Checks if the delay duration has passed and keeps the robot idle.
        This method is called on every loop cycle (~{INTERVAL_S}s).
        """
        if self.is_finished or not self.is_valid:
            return True

        # --- A. Keep the robot idle during the delay ---
        Command_out.value = 255 # Set command to idle
        Speed_out[:] = [0] * 6  # Set all speeds to zero

        # --- B. Check for completion ---
        if time.time() >= self.end_time:
            print(f"Delay finished after {self.duration} seconds.")
            self.is_finished = True
        
        return self.is_finished


# Create a new, empty command queue
command_queue = deque()

# --------------------------------------------------------------------------
# --- Test 1: Homing and Initial Setup
# --------------------------------------------------------------------------

# 1. Start with the mandatory Home command.
command_queue.append(lambda: HomeCommand())

# --- State variable for the currently running command ---
active_command = None
e_stop_active = False

# Use deque for an efficient FIFO queue
incoming_command_buffer = deque()
# Timestamp of the last processed network command
last_command_time = 0
# Cooldown period in seconds to prevent command flooding
COMMAND_COOLDOWN_S = 0.1 # 100ms

# Set interval
timer = Timer(interval=INTERVAL_S, warnings=False, precise=True)

# ==========================================================
# === MODIFIED MAIN LOOP WITH COMMAND QUEUE ================
# ==========================================================
timer = Timer(interval=INTERVAL_S, warnings=False, precise=True)
prev_time = 0

while timer.elapsed_time < 1100000:
    
    # --- Connection Handling ---
    if ser is None or not ser.is_open:
        # This block handles reconnections if the device is unplugged
        print("Serial port not open. Attempting to reconnect...")
        try:
            # CORRECTED LOGIC: Use the known, working com_port_str
            ser = serial.Serial(port=com_port_str, baudrate=3000000, timeout=0)
            if ser.is_open:
                print(f"Successfully reconnected to {com_port_str}")
        except serial.SerialException as e:
            # If reconnection fails, wait and try again on the next loop
            ser = None
            time.sleep(1) 
        continue # Skip the rest of this loop iteration until connected

    # =======================================================================
    # === UPDATED BLOCK to listen for network commands ===
    # =======================================================================
    try:
        # Use a while loop with select to read all pending data from the socket buffer
        while sock in select.select([sock], [], [], 0)[0]:
            data, addr = sock.recvfrom(1024)
            message = data.decode('utf-8').strip()
            if message: # Ensure we don't buffer empty messages
                #print(f"Buffering command from {addr}: {message}")
                # Append the full message and its origin address to the queue
                parts=message.split('|')
                command_name=parts[0].upper()

                if command_name == 'STOP':
                    print("Received STOP command. Halting all motion and clearing queue.")
                    # Cancel the currently running command
                    active_command = None
                    # Clear all pending commands
                    command_queue.clear()
                    # Immediately send an idle/stop command to the robot hardware
                    Command_out.value = 255 # Idle command
                    Speed_out[:] = [0] * 6  # Set all speeds to zero

                elif command_name == 'GET_POSE':
                    # Calculate the current pose from the robot's joint angles
                    q_current = np.array([PAROL6_ROBOT.STEPS2RADS(p, i) for i, p in enumerate(Position_in)])
                    current_pose_matrix = PAROL6_ROBOT.robot.fkine(q_current).A # .A gets the 4x4 numpy array
                    
                    # Flatten the matrix into a 1D array and convert it to a comma-separated string
                    pose_flat = current_pose_matrix.flatten()
                    pose_str = ",".join(map(str, pose_flat))
                    response_message = f"POSE|{pose_str}"
                    
                    # Send the formatted pose string back to the address that sent the request
                    sock.sendto(response_message.encode('utf-8'), addr)
                    print(f"Responded with current pose to {addr}")
                    # Note: We don't queue a command for this, we just respond immediately.

                elif command_name == 'GET_ANGLES':
                    # Convert current joint positions (in steps) to degrees
                    angles_rad = [PAROL6_ROBOT.STEPS2RADS(p, i) for i, p in enumerate(Position_in)]
                    angles_deg = np.rad2deg(angles_rad)
                    
                    # Format the response string: "ANGLES|j1,j2,j3,..."
                    angles_str = ",".join(map(str, angles_deg))
                    response_message = f"ANGLES|{angles_str}"
                    
                    # Send the response back to the client
                    sock.sendto(response_message.encode('utf-8'), addr)
                    print(f"Responded with current joint angles to {addr}")

                elif command_name == 'GET_IO':
                    # Format the I/O data into a comma-separated string
                    # The InOut_in list is [IN1, IN2, OUT1, OUT2, ESTOP, ...]
                    io_status_str = ",".join(map(str, InOut_in[:5]))
                    response_message = f"IO|{io_status_str}"
                    
                    # Send the response back to the client
                    sock.sendto(response_message.encode('utf-8'), addr)
                    print(f"Responded with I/O status to {addr}")

                elif command_name == 'GET_GRIPPER':
                    # Format the gripper data into a comma-separated string
                    gripper_status_str = ",".join(map(str, Gripper_data_in))
                    response_message = f"GRIPPER|{gripper_status_str}"
                    
                    # Send the response back to the client
                    sock.sendto(response_message.encode('utf-8'), addr)
                    print(f"Responded with gripper status to {addr}")

                else:
                    incoming_command_buffer.append((message, addr))

    except Exception as e:
        print(f"Network receive error: {e}")
    # Depending on the error, you might want to handle it more gracefully

    # =======================================================================
    # === REVISED BLOCK 2: PROCESS ONE COMMAND FROM THE BUFFER            ===
    # =======================================================================
    current_time = time.time()
    # Check if the buffer is not empty AND the cooldown period has passed
    if incoming_command_buffer and (current_time - last_command_time) > COMMAND_COOLDOWN_S:
        # --- PROCESS THE OLDEST COMMAND IN THE QUEUE ---
        message, addr = incoming_command_buffer.popleft() # Get the oldest command (FIFO)
        last_command_time = current_time # Reset the cooldown timer
        print(f"Processing command: {message}")
        
        parts = message.split('|')
        command_name = parts[0].upper()
        # --- PROCESS THE VALID COMMAND ---

        # --- Parse the command and add it to the queue ---
        # Protocol: MOVEPOSE|x|y|z|r|p|y|duration|speed_percentage
        if command_name == 'MOVEPOSE' and len(parts) == 9:
            pose_vals = [float(p) for p in parts[1:7]]
            duration = None if parts[7].upper() == 'NONE' else float(parts[7])
            speed = None if parts[8].upper() == 'NONE' else float(parts[8])
            command_queue.append(
                lambda p=pose_vals, d=duration, s=speed: MovePoseCommand(pose=p, duration=d, velocity_percent=s)
            )
        # Protocol: MOVEJOINT|j1|j2|j3|j4|j5|j6|duration|speed_percentage
        elif command_name == 'MOVEJOINT' and len(parts) == 9:
            joint_vals = [float(p) for p in parts[1:7]]
            duration = None if parts[7].upper() == 'NONE' else float(parts[7])
            speed = None if parts[8].upper() == 'NONE' else float(parts[8])
            command_queue.append(
                lambda j=joint_vals, d=duration, s=speed: MoveJointCommand(target_angles=j, duration=d, velocity_percent=s)
            )
        
        elif command_name == 'DELAY' and len(parts) == 2:
            duration = float(parts[1])
            command_queue.append(lambda d=duration: DelayCommand(duration=d))
        
        elif command_name == 'HOME':
            print("Queueing Home command.")
            command_queue.append(lambda: HomeCommand())

        elif command_name == 'CARTJOG' and len(parts) == 5:
            frame, axis, speed, duration = parts[1].upper(), parts[2], float(parts[3]), float(parts[4])
            print(f"Queueing CartesianJog: {frame} {axis}")
            command_queue.append(lambda f=frame, a=axis, s=speed, d=duration: CartesianJogCommand(frame=f, axis=a, speed_percentage=s, duration=d))

        elif command_name == 'JOG' and len(parts) == 5:
            joint_idx, speed = int(parts[1]), float(parts[2])
            duration = None if parts[3].upper() == 'NONE' else float(parts[3])
            distance = None if parts[4].upper() == 'NONE' else float(parts[4])
            print(f"Queueing Jog for joint {joint_idx+1}")
            command_queue.append(lambda j=joint_idx, s=speed, d=duration, dist=distance: JogCommand(joint=j, speed_percentage=s, duration=d, distance_deg=dist))
        
        # Protocol: MOVECART|x|y|z|r|p|y|duration|speed_percentage
        elif command_name == 'MOVECART' and len(parts) == 9:
            pose_vals = [float(p) for p in parts[1:7]]
            duration = None if parts[7].upper() == 'NONE' else float(parts[7])
            speed = None if parts[8].upper() == 'NONE' else float(parts[8])
            print(f"Queueing MoveCart to {pose_vals}.")
            command_queue.append(
                lambda p=pose_vals, d=duration, s=speed: MoveCartCommand(pose=p, duration=d, velocity_percent=s)
            )

        # Protocol: MULTIJOG|joint1,joint2|speed1,speed2|duration
        elif command_name == 'MULTIJOG' and len(parts) == 4:
            try:
                # Parse comma-separated strings into lists of numbers
                joint_indices = [int(j) for j in parts[1].split(',')]
                speeds = [float(s) for s in parts[2].split(',')]
                duration = float(parts[3])
                
                print(f"Queueing MultiJog for joints {joint_indices}")
                command_queue.append(
                    lambda js=joint_indices, spds=speeds, d=duration: MultiJogCommand(joints=js, speed_percentages=spds, duration=d)
                )
            except ValueError:
                print(f"Warning: Malformed MULTIJOG command: {message}")

        elif command_name == 'PNEUMATICGRIPPER' and len(parts) == 3:
            action, port = parts[1].lower(), int(parts[2])
            print(f"Queueing Pneumatic Gripper command: {action} on port {port}")
            command_queue.append(lambda act=action, p=port: GripperCommand(gripper_type='pneumatic', action=act, output_port=p))

        elif command_name == 'ELECTRICGRIPPER' and len(parts) == 5:
            action = None if parts[1].upper() == 'NONE' or parts[1].upper() == 'MOVE' else parts[1].lower()
            pos, spd, curr = int(parts[2]), int(parts[3]), int(parts[4])
            print(f"Queueing Electric Gripper command: action={action}, pos={pos}")
            command_queue.append(lambda act=action, p=pos, s=spd, c=curr: GripperCommand(gripper_type='electric', action=act, position=p, speed=s, current=c))

        else:
            print(f"Warning: Received unknown or malformed command: {message}")

    # --- Main Logic Block (only runs if ser is open) ---
    try:
        # --- A. High-Priority Safety and State Checks ---
        
        # Check 1: Is the E-Stop button currently pressed?
        if InOut_in[4] == 0:
            if not e_stop_active:
                # --- MODIFIED: Log the cancelled command ---
                cancelled_command_info = "None (robot was idle)"
                if active_command is not None:
                    # Get the class name of the command for logging
                    cancelled_command_info = type(active_command).__name__
                
                print(f"E-STOP TRIGGERED! Active command '{cancelled_command_info}' and all queued commands have been cancelled.")
                print("Release E-Stop and press 'e' to re-enable.")
                # --- END MODIFICATION ---

                e_stop_active = True
            
            # Continuously send the "Disable" command and clear any active tasks
            Command_out.value = 102
            Speed_out[:] = [0] * 6

            # --- ADDED LINE FOR GRIPPER SAFETY ---
            # Set the gripper command byte to 0 to deactivate it.
            # This corresponds to: [activate=0, action_status=0, ...]
            Gripper_data_out[3] = 0

            active_command = None
            command_queue.clear()
        
        # Check 2: Has the E-Stop been released, but we are still in a disabled state?
        elif e_stop_active:
            # The robot is now waiting for the user to explicitly re-enable it.
            if keyboard.is_pressed('e'):
                print("Re-enabling robot...")
                Command_out.value = 101  # Send the "Enable" command
                e_stop_active = False    # Return to normal operational state
            else:
                # While waiting, keep the robot idle.
                Command_out.value = 255
                Speed_out[:] = [0] * 6
        
        # Check 3: If not E-Stopped, run normal command processing.
        else:
            # --- B. Process Network Commands (if any) ---
            try:
                ready_to_read, _, _ = select.select([sock], [], [], 0)
                if ready_to_read:
                    data, addr = sock.recvfrom(1024)
                    message = data.decode('utf-8')
                    print(f"Received command from {addr}: {message}")
                    # ... (Your network command parsing logic goes here) ...

            except Exception as e:
                print(f"Network error: {e}")

            # --- C. Process Command Queue ---
            if active_command is None and command_queue:
                command_creator_function = command_queue.popleft()
                new_command_object = command_creator_function()

                # First, check if the command was validated successfully during its initialization.
                if new_command_object.is_valid:
                    # Only if it's valid, run the 'prepare' step (if it exists).
                    if hasattr(new_command_object, 'prepare_for_execution'):
                        new_command_object.prepare_for_execution(
                            current_position_in=Position_in
                        )

                    # After preparation, the command could have become invalid. Check again.
                    if new_command_object.is_valid:
                        active_command = new_command_object
                    else:
                        print("Skipping invalid command: failed during preparation step.")
                else:
                    # This handles commands that fail validation in their __init__ method.
                    print("Skipping invalid command: failed during initialization.")

            if active_command:
                is_done = active_command.execute_step(
                    Position_in=Position_in,
                    Homed_in=Homed_in,
                    Speed_out=Speed_out,
                    Command_out=Command_out,
                    Gripper_data_out=Gripper_data_out,
                    InOut_out=InOut_out,
                    InOut_in=InOut_in,  # Added for E-Stop status
                    Gripper_data_in=Gripper_data_in # The missing argument
                )
                if is_done:
                    active_command = None
            else:
                Command_out.value = 255
                Speed_out[:] = [0] * 6

        # --- D. Communication with Robot (This always runs) ---
        s = Pack_data(Position_out, Speed_out, Command_out.value, Affected_joint_out, InOut_out, Timeout_out, Gripper_data_out)
        for chunk in s:
            ser.write(chunk)
            
        Get_data(Position_in, Speed_in, Homed_in, InOut_in, Temperature_error_in, Position_error_in, Timeout_error, Timing_data_in, XTR_data, Gripper_data_in)

    except serial.SerialException as e:
        print(f"Serial communication error: {e}")
        if ser:
            ser.close()
        ser = None
        active_command = None

    # This enforces the 100Hz loop frequency, just like the original code.
    timer.checkpt()
<|MERGE_RESOLUTION|>--- conflicted
+++ resolved
@@ -1,2034 +1,2006 @@
-'''
-A full fledged "API" for the PAROL6 robot. To use this, you should pair it with the "robot_api.py" where you can import commands
-from said file and use them anywhere within your code. This Python script will handle sending and performing all the commands
-to the PAROL6 robot, as well as E-Stop functionality and safety limitations.
-
-To run this program, you must use the "experimental-kinematics" branch of the "PAROL-commander-software" on GitHub
-which can be found through this link: https://github.com/PCrnjak/PAROL-commander-software/tree/experimental_kinematics.
-You must also save these files into the following folder: "Project Files\PAROL-commander-software\GUI\files".
-'''
-
-# * If you press estop robot will stop and you need to enable it by pressing e
-
-from roboticstoolbox import DHRobot, RevoluteDH, ERobot, ELink, ETS, trapezoidal, quintic
-import roboticstoolbox as rp
-from math import pi, sin, cos
-import numpy as np
-from oclock import Timer, loop, interactiveloop
-import time
-import socket
-from spatialmath import SE3
-import select
-import serial
-import platform
-import os
-import re
-import logging
-import struct
-import keyboard
-from spatialmath.base import trinterp
-from collections import namedtuple, deque
-import PAROL6_ROBOT
-
-# Set interval
-INTERVAL_S = 0.01
-prev_time = 0
-
-logging.basicConfig(level = logging.DEBUG,
-    format='%(asctime)s.%(msecs)03d %(levelname)s:\t%(message)s',
-    datefmt='%H:%M:%S'
-)
-logging.disable(logging.DEBUG)
-
-
-my_os = platform.system()
-<<<<<<< HEAD
-=======
-if my_os == "Windows": 
-    STARTING_PORT = 6 # COM3
-str_port = ''
-
->>>>>>> 8366a9a7
-if my_os == "Windows":
-    # Try to read the COM port from a file
-    try:
-        with open("com_port.txt", "r") as f:
-            com_port_str = f.read().strip()
-            ser = serial.Serial(port=com_port_str, baudrate=3000000, timeout=0)
-            print(f"Connected to saved COM port: {com_port_str}")
-    except (FileNotFoundError, serial.SerialException):
-        # If the file doesn't exist or the port is invalid, ask the user
-        while True:
-            try:
-                com_port = input("Enter the COM port (e.g., COM9): ")
-                ser = serial.Serial(port=com_port, baudrate=3000000, timeout=0)
-                print(f"Successfully connected to {com_port}")
-                # Save the successful port to the file
-                with open("com_port.txt", "w") as f:
-                    f.write(com_port)
-                break
-            except serial.SerialException:
-                print(f"Could not open port {com_port}. Please try again.")
-
-# in big endian machines, first byte of binary representation of the multibyte data-type is stored first. 
-int_to_3_bytes = struct.Struct('>I').pack # BIG endian order
-
-# data for output string (data that is being sent to the robot)
-#######################################################################################
-#######################################################################################
-start_bytes =  [0xff,0xff,0xff] 
-start_bytes = bytes(start_bytes)
-
-end_bytes =  [0x01,0x02] 
-end_bytes = bytes(end_bytes)
-
-
-# data for input string (Data that is being sent by the robot)
-#######################################################################################
-#######################################################################################
-input_byte = 0 # Here save incoming bytes from serial
-
-start_cond1_byte = bytes([0xff])
-start_cond2_byte = bytes([0xff])
-start_cond3_byte = bytes([0xff])
-
-end_cond1_byte = bytes([0x01])
-end_cond2_byte = bytes([0x02])
-
-start_cond1 = 0 #Flag if start_cond1_byte is received
-start_cond2 = 0 #Flag if start_cond2_byte is received
-start_cond3 = 0 #Flag if start_cond3_byte is received
-
-good_start = 0 #Flag if we got all 3 start condition bytes
-data_len = 0 #Length of the data after -3 start condition bytes and length byte, so -4 bytes
-
-data_buffer = [None]*255 #Here save all data after data length byte
-data_counter = 0 #Data counter for incoming bytes; compared to data length to see if we have correct length
-#######################################################################################
-#######################################################################################
-prev_positions = [0,0,0,0,0,0]
-prev_speed = [0,0,0,0,0,0]
-robot_pose = [0,0,0,0,0,0] #np.array([0,0,0,0,0,0])
-#######################################################################################
-#######################################################################################
-
-# --- Wrapper class to make integers mutable when passed to functions ---
-class CommandValue:
-    def __init__(self, value):
-        self.value = value
-
-#######################################################################################
-#######################################################################################
-Position_out = [1,11,111,1111,11111,10]
-Speed_out = [2,21,22,23,24,25]
-Command_out = CommandValue(255)
-Affected_joint_out = [1,1,1,1,1,1,1,1]
-InOut_out = [0,0,0,0,0,0,0,0]
-Timeout_out = 0
-#Positon,speed,current,command,mode,ID
-Gripper_data_out = [1,1,1,1,0,0]
-#######################################################################################
-#######################################################################################
-# Data sent from robot to PC
-Position_in = [31,32,33,34,35,36]
-Speed_in = [41,42,43,44,45,46]
-Homed_in = [0,0,0,0,0,0,0,0]
-InOut_in = [1,1,1,1,1,1,1,1]
-Temperature_error_in = [1,1,1,1,1,1,1,1]
-Position_error_in = [1,1,1,1,1,1,1,1]
-Timeout_error = 0
-# how much time passed between 2 sent commands (2byte value, last 2 digits are decimal so max value is 655.35ms?)
-Timing_data_in = [0]
-XTR_data =   0
-
-# --- State variables for program execution ---
-Robot_mode = "Dummy"  # Start in an idle state
-Program_step = 0      # Which line of the program to run
-Command_step = 0      # The current step within a single command
-Command_len = 0       # The total steps for the current command
-ik_error = 0          # Flag for inverse kinematics errors
-error_state = 0       # General error flag
-program_running = False # A flag to start and stop the program
-
-# This will be your "program"
-command_list = []
-
-#ID,Position,speed,current,status,obj_detection
-Gripper_data_in = [1,1,1,1,1,1] 
-
-# Global variable to track previous tolerance for logging changes
-_prev_tolerance = None
-
-def normalize_angle(angle):
-    """Normalize angle to [-pi, pi] range to handle angle wrapping"""
-    while angle > np.pi:
-        angle -= 2 * np.pi
-    while angle < -np.pi:
-        angle += 2 * np.pi
-    return angle
-
-def unwrap_angles(q_solution, q_current):
-    """
-    Unwrap angles in the solution to be closest to current position.
-    This handles the angle wrapping issue where -179° and 181° are close but appear far.
-    """
-    q_unwrapped = q_solution.copy()
-    
-    for i in range(len(q_solution)):
-        # Calculate the difference
-        diff = q_solution[i] - q_current[i]
-        
-        # If the difference is more than pi, we need to unwrap
-        if diff > np.pi:
-            # Solution is too far in positive direction, subtract 2*pi
-            q_unwrapped[i] = q_solution[i] - 2 * np.pi
-        elif diff < -np.pi:
-            # Solution is too far in negative direction, add 2*pi
-            q_unwrapped[i] = q_solution[i] + 2 * np.pi
-    
-    return q_unwrapped
-
-IKResult = namedtuple('IKResult', 'success q iterations residual tolerance_used violations')
-
-def calculate_adaptive_tolerance(robot, q, strict_tol=1e-10, loose_tol=1e-7):
-    """
-    Calculate adaptive tolerance based on proximity to singularities.
-    Near singularities: looser tolerance for easier convergence.
-    Away from singularities: stricter tolerance for precise solutions.
-    
-    Parameters
-    ----------
-    robot : DHRobot
-        Robot model
-    q : array_like
-        Joint configuration
-    strict_tol : float
-        Strict tolerance away from singularities (default: 1e-10)
-    loose_tol : float
-        Loose tolerance near singularities (1e-7)
-        
-    Returns
-    -------
-    float
-        Adaptive tolerance value
-    """
-    global _prev_tolerance
-    
-    q_array = np.array(q, dtype=float)
-    
-    # Calculate manipulability measure (closer to 0 = closer to singularity)
-    manip = robot.manipulability(q_array)
-    singularity_threshold = 0.001
-    
-    sing_normalized = np.clip(manip / singularity_threshold, 0.0, 1.0)
-    adaptive_tol = loose_tol + (strict_tol - loose_tol) * sing_normalized
-    
-    # Log tolerance changes (only log significant changes to avoid spam)
-    if _prev_tolerance is None or abs(adaptive_tol - _prev_tolerance) / _prev_tolerance > 0.5:
-        tol_category = "LOOSE" if adaptive_tol > 1e-7 else "MODERATE" if adaptive_tol > 5e-10 else "STRICT"
-        print(f"Adaptive IK tolerance: {adaptive_tol:.2e} ({tol_category}) - Manipulability: {manip:.8f} (threshold: {singularity_threshold})")
-        _prev_tolerance = adaptive_tol
-    
-    return adaptive_tol
-
-def calculate_configuration_dependent_max_reach(q_seed):
-    """
-    Calculate maximum reach based on joint configuration, particularly joint 5.
-    When joint 5 is at 90 degrees, the effective reach is reduced by approximately 0.045.
-    
-    Parameters
-    ----------
-    q_seed : array_like
-        Current joint configuration in radians
-        
-    Returns
-    -------
-    float
-        Configuration-dependent maximum reach threshold
-    """
-    base_max_reach = 0.44  # Base maximum reach from experimentation
-    
-    j5_angle = q_seed[4] if len(q_seed) > 4 else 0.0
-    j5_normalized = normalize_angle(j5_angle)
-    angle_90_deg = np.pi / 2
-    angle_neg_90_deg = -np.pi / 2
-    dist_from_90 = abs(j5_normalized - angle_90_deg)
-    dist_from_neg_90 = abs(j5_normalized - angle_neg_90_deg)
-    dist_from_90_deg = min(dist_from_90, dist_from_neg_90)
-    reduction_range = np.pi / 4  # 45 degrees
-    if dist_from_90_deg <= reduction_range:
-        # Calculate reduction factor based on proximity to 90°
-        proximity_factor = 1.0 - (dist_from_90_deg / reduction_range)
-        reach_reduction = 0.045 * proximity_factor
-        effective_max_reach = base_max_reach - reach_reduction
-        
-        return effective_max_reach
-    else:
-        return base_max_reach
-
-def solve_ik_with_adaptive_tol_subdivision(
-        robot: DHRobot,
-        target_pose: SE3,
-        current_q,
-        current_pose: SE3 | None = None,
-        max_depth: int = 4,
-        ilimit: int = 100,
-        jogging: bool = False
-):
-    """
-    Uses adaptive tolerance based on proximity to singularities:
-    - Near singularities: looser tolerance for easier convergence
-    - Away from singularities: stricter tolerance for precise solutions
-    If necessary, recursively subdivide the motion until ikine_LMS converges
-    on every segment. Finally check that solution respects joint limits. From experimentation,
-    jogging with lower tolerances often produces q_paths that do not differ from current_q,
-    essentially freezing the robot.
-
-    Parameters
-    ----------
-    robot : DHRobot
-        Robot model
-    target_pose : SE3
-        Target pose to reach
-    current_q : array_like
-        Current joint configuration
-    current_pose : SE3, optional
-        Current pose (computed if None)
-    max_depth : int, optional
-        Maximum subdivision depth (default: 8)
-    ilimit : int, optional
-        Maximum iterations for IK solver (default: 100)
-
-    Returns
-    -------
-    IKResult
-        success  - True/False
-        q_path   - (mxn) array of the final joint configuration 
-        iterations, residual  - aggregated diagnostics
-        tolerance_used - which tolerance was used
-        violations - joint limit violations (if any)
-    """
-    if current_pose is None:
-        current_pose = robot.fkine(current_q)
-
-    # ── inner recursive solver───────────────────
-    def _solve(Ta: SE3, Tb: SE3, q_seed, depth, tol):
-        """Return (path_list, success_flag, iterations, residual)."""
-        # Calculate current and target reach
-        current_reach = np.linalg.norm(Ta.t)
-        target_reach = np.linalg.norm(Tb.t)
-        
-        # Check if this is an inward movement (recovery)
-        is_recovery = target_reach < current_reach
-        
-        # Calculate configuration-dependent maximum reach based on joint 5 position
-        max_reach_threshold = calculate_configuration_dependent_max_reach(q_seed)
-        
-        # Determine damping based on reach and movement direction
-        if is_recovery:
-            # Recovery mode - always use low damping
-            damping = 0.0000001
-        else:
-            # Check if we're near configuration-dependent max reach
-            # print(f"current_reach:{current_reach:.3f}, max_reach_threshold:{max_reach_threshold:.3f}")
-            if current_reach >= max_reach_threshold:
-                print(f"Reach limit exceeded: {current_reach:.3f} >= {max_reach_threshold:.3f}")
-                return [], False, depth, 0
-            else:
-                damping = 0.0000001  # Normal low damping
-        
-        res = robot.ikine_LMS(Tb, q0=q_seed, ilimit=ilimit, tol=tol, wN=damping)
-        if res.success:
-            q_good = unwrap_angles(res.q, q_seed)      # << unwrap vs *previous*
-            return [q_good], True, res.iterations, res.residual
-
-        if depth >= max_depth:
-            return [], False, res.iterations, res.residual
-        # split the segment and recurse
-        Tc = SE3(trinterp(Ta.A, Tb.A, 0.5))            # mid-pose (screw interp)
-
-        left_path,  ok_L, it_L, r_L = _solve(Ta, Tc, q_seed, depth+1, tol)
-        if not ok_L:
-            return [], False, it_L, r_L
-
-        q_mid = left_path[-1]                          # last solved joint set
-        right_path, ok_R, it_R, r_R = _solve(Tc, Tb, q_mid, depth+1, tol)
-
-        return (
-            left_path + right_path,
-            ok_R,
-            it_L + it_R,
-            r_R
-        )
-
-    # ── kick-off with adaptive tolerance ──────────────────────────────────
-    if jogging:
-        adaptive_tol = 1e-10
-    else:
-        adaptive_tol = calculate_adaptive_tolerance(robot, current_q)
-    path, ok, its, resid = _solve(current_pose, target_pose, current_q, 0, adaptive_tol)
-    # Check if solution respects joint limits
-    target_q = path[-1] if len(path) != 0 else None
-    solution_valid, violations = PAROL6_ROBOT.check_joint_limits(current_q, target_q)
-    if ok and solution_valid:
-        return IKResult(True, path[-1], its, resid, adaptive_tol, violations)
-    else:
-        return IKResult(False, None, its, resid, adaptive_tol, violations)
-
-#Setup IP address and Simulator port
-ip = "127.0.0.1" #Loopback address
-port = 5001
-# Create a UDP socket
-sock = socket.socket(socket.AF_INET, socket.SOCK_DGRAM)
-sock.bind((ip, port))
-print(f'Start listening to {ip}:{port}')
-
-def Unpack_data(data_buffer_list, Position_in,Speed_in,Homed_in,InOut_in,Temperature_error_in,Position_error_in,Timeout_error,Timing_data_in,
-         XTR_data,Gripper_data_in):
-
-    Joints = []
-    Speed = []
-
-    for i in range(0,18, 3):
-        variable = data_buffer_list[i:i+3]
-        Joints.append(variable)
-
-    for i in range(18,36, 3):
-        variable = data_buffer_list[i:i+3]
-        Speed.append(variable)
-
-
-    for i in range(6):
-        var =  b'\x00' + b''.join(Joints[i])
-        Position_in[i] = Fuse_3_bytes(var)
-        var =  b'\x00' + b''.join(Speed[i])
-        Speed_in[i] = Fuse_3_bytes(var)
-
-    Homed = data_buffer_list[36]
-    IO_var = data_buffer_list[37]
-    temp_error = data_buffer_list[38]
-    position_error = data_buffer_list[39]
-    timing_data = data_buffer_list[40:42]
-    Timeout_error_var = data_buffer_list[42]
-    xtr2 = data_buffer_list[43]
-    device_ID = data_buffer_list[44]
-    Gripper_position = data_buffer_list[45:47]
-    Gripper_speed = data_buffer_list[47:49]
-    Gripper_current = data_buffer_list[49:51]
-    Status = data_buffer_list[51]
-    # The original object_detection byte at index 52 is ignored as it is not reliable.
-    CRC_byte = data_buffer_list[53]
-    endy_byte1 = data_buffer_list[54]
-    endy_byte2 = data_buffer_list[55]
-
-    # ... (Code for Homed, IO_var, temp_error, etc. remains the same) ...
-
-    temp = Split_2_bitfield(int.from_bytes(Homed,"big"))
-    for i in range(8):
-        Homed_in[i] = temp[i]
-
-    temp = Split_2_bitfield(int.from_bytes(IO_var,"big"))
-    for i in range(8):
-        InOut_in[i] = temp[i]
-
-    temp = Split_2_bitfield(int.from_bytes(temp_error,"big"))
-    for i in range(8):
-        Temperature_error_in[i] = temp[i]
-
-    temp = Split_2_bitfield(int.from_bytes(position_error,"big"))
-    for i in range(8):
-        Position_error_in[i] = temp[i]
-
-    var = b'\x00' + b'\x00' + b''.join(timing_data)
-    Timing_data_in[0] = Fuse_3_bytes(var)
-    Timeout_error = int.from_bytes(Timeout_error_var,"big")
-    XTR_data = int.from_bytes(xtr2,"big")
-
-    # --- Gripper Data Unpacking ---
-    Gripper_data_in[0] = int.from_bytes(device_ID,"big")
-
-    var =  b'\x00'+ b'\x00' + b''.join(Gripper_position)
-    Gripper_data_in[1] = Fuse_2_bytes(var)
-
-    var =  b'\x00'+ b'\x00' + b''.join(Gripper_speed)
-    Gripper_data_in[2] = Fuse_2_bytes(var)
-
-    var =  b'\x00'+ b'\x00' + b''.join(Gripper_current)
-    Gripper_data_in[3] = Fuse_2_bytes(var)
-
-    # --- Start of Corrected Logic ---
-    # This section now mirrors the working logic from GUI_PAROL_latest.py
-    
-    # 1. Store the raw status byte (from index 51)
-    status_byte = int.from_bytes(Status,"big")
-    Gripper_data_in[4] = status_byte
-
-    # 2. Split the status byte into a list of 8 individual bits
-    status_bits = Split_2_bitfield(status_byte)
-    
-    # 3. Combine the 3rd and 4th bits (at indices 2 and 3) to get the true object detection status
-    # This creates a 2-bit number (0-3) which represents the full state.
-    object_detection_status = (status_bits[2] << 1) | status_bits[3]
-    Gripper_data_in[5] = object_detection_status
-    # --- End of Corrected Logic ---
-
-
-def Pack_data(Position_out,Speed_out,Command_out,Affected_joint_out,InOut_out,Timeout_out,Gripper_data_out):
-
-    # Len is defined by all bytes EXCEPT start bytes and len
-    # Start bytes = 3
-    len = 52 #1
-    Position = [Position_out[0],Position_out[1],Position_out[2],Position_out[3],Position_out[4],Position_out[5]]  #18
-    Speed = [Speed_out[0], Speed_out[1], Speed_out[2], Speed_out[3], Speed_out[4], Speed_out[5],] #18
-    Command = Command_out#1
-    Affected_joint = Affected_joint_out
-    InOut = InOut_out #1
-    Timeout = Timeout_out #1
-    Gripper_data = Gripper_data_out #9
-    CRC_byte = 228 #1
-    # End bytes = 2
-
-
-    test_list = []
-    #print(test_list)
-
-    #x = bytes(start_bytes)
-    test_list.append((start_bytes))
-    
-    test_list.append(bytes([len]))
-
-
-    # Position data
-    for i in range(6):
-        position_split = Split_2_3_bytes(Position[i])
-        test_list.append(position_split[1:4])
-
-    # Speed data
-    for i in range(6):
-        speed_split = Split_2_3_bytes(Speed[i])
-        test_list.append(speed_split[1:4])
-
-    # Command data
-    test_list.append(bytes([Command]))
-
-    # Affected joint data
-    Affected_list = Fuse_bitfield_2_bytearray(Affected_joint[:])
-    test_list.append(Affected_list)
-
-    # Inputs outputs data
-    InOut_list = Fuse_bitfield_2_bytearray(InOut[:])
-    test_list.append(InOut_list)
-
-    # Timeout data
-    test_list.append(bytes([Timeout]))
-
-    # Gripper position
-    Gripper_position = Split_2_3_bytes(Gripper_data[0])
-    test_list.append(Gripper_position[2:4])
-
-    # Gripper speed
-    Gripper_speed = Split_2_3_bytes(Gripper_data[1])
-    test_list.append(Gripper_speed[2:4])
-
-    # Gripper current
-    Gripper_current = Split_2_3_bytes(Gripper_data[2])
-    test_list.append(Gripper_current[2:4])  
-
-    # Gripper command
-    test_list.append(bytes([Gripper_data[3]]))
-    # Gripper mode
-    test_list.append(bytes([Gripper_data[4]]))
-    
-    # ==========================================================
-    # === FIX: Make sure calibrate is a one-shot command      ====
-    # ==========================================================
-    # If the mode was set to calibrate (1) or clear_error (2), reset it
-    # back to normal (0) for the next cycle. This prevents an endless loop.
-    if Gripper_data_out[4] == 1 or Gripper_data_out[4] == 2:
-        Gripper_data_out[4] = 0
-    # ==========================================================
-    
-    # Gripper ID
-    test_list.append(bytes([Gripper_data[5]]))
- 
-    # CRC byte
-    test_list.append(bytes([CRC_byte]))
-
-    # END bytes
-    test_list.append((end_bytes))
-    
-    #print(test_list)
-    return test_list
-
-
-
-
-def Get_data(Position_in,Speed_in,Homed_in,InOut_in,Temperature_error_in,Position_error_in,Timeout_error,Timing_data_in,
-         XTR_data,Gripper_data_in):
-    global input_byte 
-
-    global start_cond1_byte 
-    global start_cond2_byte 
-    global start_cond3_byte 
-
-    global end_cond1_byte 
-    global end_cond2_byte 
-
-    global start_cond1 
-    global start_cond2 
-    global start_cond3 
-
-    global good_start 
-    global data_len 
-
-    global data_buffer 
-    global data_counter
-
-    while (ser.inWaiting() > 0):
-        input_byte = ser.read()
-
-        #UNCOMMENT THIS TO GET ALL DATA FROM THE ROBOT PRINTED
-        #print(input_byte) 
-
-        # When data len is received start is good and after that put all data in receive buffer
-        # Data len is ALL data after it; that includes input buffer, end bytes and CRC
-        if (good_start != 1):
-            # All start bytes are good and next byte is data len
-            if (start_cond1 == 1 and start_cond2 == 1 and start_cond3 == 1):
-                good_start = 1
-                data_len = input_byte
-                data_len = struct.unpack('B', data_len)[0]
-                logging.debug("data len we got from robot packet= ")
-                logging.debug(input_byte)
-                logging.debug("good start for DATA that we received at PC")
-            # Third start byte is good
-            if (input_byte == start_cond3_byte and start_cond2 == 1 and start_cond1 == 1):
-                start_cond3 = 1
-                #print("good cond 3 PC")
-            #Third start byte is bad, reset all flags
-            elif (start_cond2 == 1 and start_cond1 == 1):
-                #print("bad cond 3 PC")
-                start_cond1 = 0
-                start_cond2 = 0
-            # Second start byte is good
-            if (input_byte == start_cond2_byte and start_cond1 == 1):
-                start_cond2 = 1
-                #print("good cond 2 PC ")
-            #Second start byte is bad, reset all flags   
-            elif (start_cond1 == 1):
-                #print("Bad cond 2 PC")
-                start_cond1 = 0
-            # First start byte is good
-            if (input_byte == start_cond1_byte):
-                start_cond1 = 1
-                #print("good cond 1 PC")
-        else:
-            # Here data goes after good  start
-            data_buffer[data_counter] = input_byte
-            if (data_counter == data_len - 1):
-
-                logging.debug("Data len PC")
-                logging.debug(data_len)
-                logging.debug("End bytes are:")
-                logging.debug(data_buffer[data_len -1])
-                logging.debug(data_buffer[data_len -2])
-
-                # Here if last 2 bytes are end condition bytes we process the data 
-                if (data_buffer[data_len -1] == end_cond2_byte and data_buffer[data_len - 2] == end_cond1_byte):
-
-                    logging.debug("GOOD END CONDITION PC")
-                    logging.debug("I UNPACKED RAW DATA RECEIVED FROM THE ROBOT")
-                    Unpack_data(data_buffer, Position_in,Speed_in,Homed_in,InOut_in,Temperature_error_in,Position_error_in,Timeout_error,Timing_data_in,
-                    XTR_data,Gripper_data_in)
-                    logging.debug("DATA UNPACK FINISHED")
-                    # ako su dobri izračunaj crc
-                    # if crc dobar raspakiraj podatke
-                    # ako je dobar paket je dobar i spremi ga u nove variable!
-                
-                # Print every byte
-                #print("podaci u data bufferu su:")
-                #for i in range(data_len):
-                    #print(data_buffer[i])
-
-                good_start = 0
-                start_cond1 = 0
-                start_cond3 = 0
-                start_cond2 = 0
-                data_len = 0
-                data_counter = 0
-            else:
-                data_counter = data_counter + 1
-
-# Split data to 3 bytes 
-def Split_2_3_bytes(var_in):
-    y = int_to_3_bytes(var_in & 0xFFFFFF) # converts my int value to bytes array
-    return y
-
-# Splits byte to bitfield list
-def Split_2_bitfield(var_in):
-    #return [var_in >> i & 1 for i in range(7,-1,-1)] 
-    return [(var_in >> i) & 1 for i in range(7, -1, -1)]
-
-# Fuses 3 bytes to 1 signed int
-def Fuse_3_bytes(var_in):
-    value = struct.unpack(">I", bytearray(var_in))[0] # converts bytes array to int
-
-    # convert to negative number if it is negative
-    if value >= 1<<23:
-        value -= 1<<24
-
-    return value
-
-# Fuses 2 bytes to 1 signed int
-def Fuse_2_bytes(var_in):
-    value = struct.unpack(">I", bytearray(var_in))[0] # converts bytes array to int
-
-    # convert to negative number if it is negative
-    if value >= 1<<15:
-        value -= 1<<16
-
-    return value
-
-# Fuse bitfield list to byte
-def Fuse_bitfield_2_bytearray(var_in):
-    number = 0
-    for b in var_in:
-        number = (2 * number) + b
-    return bytes([number])
-
-# Check if there is element 1 in the list. 
-# If yes return its index, if no element is 1 return -1
-def check_elements(lst):
-    for i, element in enumerate(lst):
-        if element == 1:
-            return i
-    return -1  # Return -1 if no element is 1
-
-def quintic_scaling(s: float) -> float:
-    """
-    Calculates a smooth 0-to-1 scaling factor for progress 's'
-    using a quintic polynomial, ensuring smooth start/end accelerations.
-    """
-    return 6 * (s**5) - 15 * (s**4) + 10 * (s**3)
-
-class HomeCommand:
-    """
-    A non-blocking command that tells the robot to perform its internal homing sequence.
-    This version uses a state machine to allow re-homing even if the robot is already homed.
-    """
-    def __init__(self):
-        self.is_valid = True
-        self.is_finished = False
-        # State machine: START -> WAIT_FOR_UNHOMED -> WAIT_FOR_HOMED -> FINISHED
-        self.state = "START"
-        # Counter to send the home command for multiple cycles
-        self.start_cmd_counter = 10  # Send command 100 for 10 cycles (0.1s)
-        # Safety timeout (20 seconds at 0.01s interval)
-        self.timeout_counter = 2000
-        print("Initializing Home command...")
-
-    def execute_step(self, Position_in, Homed_in, Speed_out, Command_out, **kwargs):
-        """
-        Manages the homing command and monitors for completion using a state machine.
-        """
-        if self.is_finished:
-            return True
-
-        # --- State: START ---
-        # On the first few executions, continuously send the 'home' (100) command.
-        if self.state == "START":
-            print(f"  -> Sending home signal (100)... Countdown: {self.start_cmd_counter}")
-            Command_out.value = 100
-            self.start_cmd_counter -= 1
-            if self.start_cmd_counter <= 0:
-                # Once sent for enough cycles, move to the next state
-                self.state = "WAITING_FOR_UNHOMED"
-            return False
-
-        # --- State: WAITING_FOR_UNHOMED ---
-        # The robot's firmware should reset the homed status. We wait to see that happen.
-        # During this time, we send 'idle' (255) to let the robot's controller take over.
-        if self.state == "WAITING_FOR_UNHOMED":
-            Command_out.value = 255
-            # Check if at least one joint has started homing (is no longer homed)
-            if any(h == 0 for h in Homed_in[:6]):
-                print("  -> Homing sequence initiated by robot.")
-                self.state = "WAITING_FOR_HOMED"
-            # Check for timeout
-            self.timeout_counter -= 1
-            if self.timeout_counter <= 0:
-                print("  -> ERROR: Timeout waiting for robot to start homing sequence.")
-                self.is_finished = True
-            return self.is_finished
-
-        # --- State: WAITING_FOR_HOMED ---
-        # Now we wait for all joints to report that they are homed (all flags are 1).
-        if self.state == "WAITING_FOR_HOMED":
-            Command_out.value = 255
-            # Check if all joints have finished homing
-            if all(h == 1 for h in Homed_in[:6]):
-                print("Homing sequence complete. All joints reported home.")
-                self.is_finished = True
-                Speed_out[:] = [0] * 6 # Ensure robot is stopped
-
-        return self.is_finished
-
-class JogCommand:
-    """
-    A non-blocking command to jog a joint for a specific duration or distance.
-    It performs all safety and validity checks upon initialization.
-    """
-    def __init__(self, joint, speed_percentage=None, duration=None, distance_deg=None):
-        """
-        Initializes and validates the jog command. This is the SETUP phase.
-        """
-        self.is_valid = False
-        self.is_finished = False
-        self.mode = None
-        self.command_step = 0
-
-        # --- 1. Parameter Validation and Mode Selection ---
-        if duration and distance_deg:
-            self.mode = 'distance'
-            print(f"Initializing Jog: Joint {joint}, Distance {distance_deg} deg, Duration {duration}s.")
-        elif duration:
-            self.mode = 'time'
-            print(f"Initializing Jog: Joint {joint}, Speed {speed_percentage}%, Duration {duration}s.")
-        elif distance_deg:
-            self.mode = 'distance'
-            print(f"Initializing Jog: Joint {joint}, Speed {speed_percentage}%, Distance {distance_deg} deg.")
-        else:
-            print("Error: JogCommand requires either 'duration', 'distance_deg', or both.")
-            return
-
-        # --- 2. Store parameters for deferred calculation ---
-        self.joint = joint
-        self.speed_percentage = speed_percentage
-        self.duration = duration
-        self.distance_deg = distance_deg
-
-        # --- These will be calculated later ---
-        self.direction = 1
-        self.joint_index = 0
-        self.speed_out = 0
-        self.command_len = 0
-        self.target_position = 0
-
-        self.is_valid = True # Mark as valid for now; preparation step will confirm.
-
-
-    def prepare_for_execution(self, current_position_in):
-        """Pre-computes speeds and target positions using live data."""
-        print(f"  -> Preparing for Jog command...")
-
-        # Determine direction and joint index
-        self.direction = 1 if 0 <= self.joint <= 5 else -1
-        self.joint_index = self.joint if self.direction == 1 else self.joint - 6
-        
-        distance_steps = 0
-        if self.distance_deg:
-            distance_steps = int(PAROL6_ROBOT.DEG2STEPS(abs(self.distance_deg), self.joint_index))
-            # --- MOVED LOGIC: Calculate target using the LIVE position ---
-            self.target_position = current_position_in[self.joint_index] + (distance_steps * self.direction)
-            
-            min_limit, max_limit = PAROL6_ROBOT.Joint_limits_steps[self.joint_index]
-            if not (min_limit <= self.target_position <= max_limit):
-                print(f"  -> VALIDATION FAILED: Target position {self.target_position} is out of joint limits ({min_limit}, {max_limit}).")
-                self.is_valid = False
-                return
-
-        # Calculate speed and duration
-        speed_steps_per_sec = 0
-        if self.mode == 'distance' and self.duration:
-            speed_steps_per_sec = int(distance_steps / self.duration) if self.duration > 0 else 0
-            max_joint_speed = PAROL6_ROBOT.Joint_max_speed[self.joint_index]
-            if speed_steps_per_sec > max_joint_speed:
-                print(f"  -> VALIDATION FAILED: Required speed ({speed_steps_per_sec} steps/s) exceeds joint's max speed ({max_joint_speed} steps/s).")
-                self.is_valid = False
-                return
-        else:
-            if self.speed_percentage is None:
-                print("Error: 'speed_percentage' must be provided if not calculating automatically.")
-                self.is_valid = False
-                return
-            speed_steps_per_sec = int(np.interp(abs(self.speed_percentage), [0, 100], [0, PAROL6_ROBOT.Joint_max_speed[self.joint_index] * 2]))
-
-        self.speed_out = speed_steps_per_sec * self.direction
-        self.command_len = int(self.duration / INTERVAL_S) if self.duration else float('inf')
-        print("  -> Jog command is ready.")
-
-
-    def execute_step(self, Position_in, Homed_in, Speed_out, Command_out, **kwargs):
-        """This is the EXECUTION phase. It runs on every loop cycle."""
-        if self.is_finished or not self.is_valid:
-            return True
-
-        stop_reason = None
-        current_pos = Position_in[self.joint_index]
-
-        if self.mode == 'time':
-            if self.command_step >= self.command_len:
-                stop_reason = "Timed jog finished."
-        elif self.mode == 'distance':
-            if (self.direction == 1 and current_pos >= self.target_position) or \
-               (self.direction == -1 and current_pos <= self.target_position):
-                stop_reason = "Distance jog finished."
-        
-        if not stop_reason:
-            if (self.direction == 1 and current_pos >= PAROL6_ROBOT.Joint_limits_steps[self.joint_index][1]) or \
-               (self.direction == -1 and current_pos <= PAROL6_ROBOT.Joint_limits_steps[self.joint_index][0]):
-                stop_reason = f"Limit reached on joint {self.joint_index + 1}."
-
-        if stop_reason:
-            print(stop_reason)
-            self.is_finished = True
-            Speed_out[:] = [0] * 6
-            Command_out.value = 255
-            return True
-        else:
-            Speed_out[:] = [0] * 6
-            Speed_out[self.joint_index] = self.speed_out
-            Command_out.value = 123
-            self.command_step += 1
-            return False
-        
-class MultiJogCommand:
-    """
-    A non-blocking command to jog multiple joints simultaneously for a specific duration.
-    It performs all safety and validity checks upon initialization.
-    """
-    def __init__(self, joints, speed_percentages, duration):
-        """
-        Initializes and validates the multi-jog command.
-        """
-        self.is_valid = False
-        self.is_finished = False
-        self.command_step = 0
-
-        # --- 1. Parameter Validation ---
-        if not isinstance(joints, list) or not isinstance(speed_percentages, list):
-            print("Error: MultiJogCommand requires 'joints' and 'speed_percentages' to be lists.")
-            return
-
-        if len(joints) != len(speed_percentages):
-            print("Error: The number of joints must match the number of speed percentages.")
-            return
-
-        if not duration or duration <= 0:
-            print("Error: MultiJogCommand requires a positive 'duration'.")
-            return
-
-        # ==========================================================
-        # === NEW: Check for conflicting joint commands          ===
-        # ==========================================================
-        base_joints = set()
-        for joint in joints:
-            # Normalize the joint index to its base (0-5)
-            base_joint = joint % 6
-            # If the base joint is already in our set, it's a conflict.
-            if base_joint in base_joints:
-                print(f"  -> VALIDATION FAILED: Conflicting commands for Joint {base_joint + 1} (e.g., J1+ and J1-).")
-                self.is_valid = False
-                return
-            base_joints.add(base_joint)
-        # ==========================================================
-
-        print(f"Initializing MultiJog for joints {joints} with speeds {speed_percentages}% for {duration}s.")
-
-        # --- 2. Store parameters ---
-        self.joints = joints
-        self.speed_percentages = speed_percentages
-        self.duration = duration
-        self.command_len = int(self.duration / INTERVAL_S)
-
-        # --- This will be calculated in the prepare step ---
-        self.speeds_out = [0] * 6
-
-        self.is_valid = True
-
-    def prepare_for_execution(self, current_position_in):
-        """Pre-computes the speeds for each joint."""
-        print(f"  -> Preparing for MultiJog command...")
-
-        for i, joint in enumerate(self.joints):
-            # Determine direction and joint index (0-5 for positive, 6-11 for negative)
-            direction = 1 if 0 <= joint <= 5 else -1
-            joint_index = joint if direction == 1 else joint - 6
-            speed_percentage = self.speed_percentages[i]
-
-            # Check for joint index validity
-            if not (0 <= joint_index < 6):
-                print(f"  -> VALIDATION FAILED: Invalid joint index {joint_index}.")
-                self.is_valid = False
-                return
-
-            # Calculate speed in steps/sec
-            speed_steps_per_sec = int(np.interp(speed_percentage, [0, 100], [0, PAROL6_ROBOT.Joint_max_speed[joint_index]]))
-            self.speeds_out[joint_index] = speed_steps_per_sec * direction
-
-        print("  -> MultiJog command is ready.")
-
-
-    def execute_step(self, Position_in, Homed_in, Speed_out, Command_out, **kwargs):
-        """This is the EXECUTION phase. It runs on every loop cycle."""
-        if self.is_finished or not self.is_valid:
-            return True
-
-        # Stop if the duration has elapsed
-        if self.command_step >= self.command_len:
-            print("Timed multi-jog finished.")
-            self.is_finished = True
-            Speed_out[:] = [0] * 6
-            Command_out.value = 255
-            return True
-        else:
-            # Continuously check for joint limits during the jog
-            for i in range(6):
-                if self.speeds_out[i] != 0:
-                    current_pos = Position_in[i]
-                    # Hitting positive limit while moving positively
-                    if self.speeds_out[i] > 0 and current_pos >= PAROL6_ROBOT.Joint_limits_steps[i][1]:
-                         print(f"Limit reached on joint {i + 1}. Stopping jog.")
-                         self.is_finished = True
-                         Speed_out[:] = [0] * 6
-                         Command_out.value = 255
-                         return True
-                    # Hitting negative limit while moving negatively
-                    elif self.speeds_out[i] < 0 and current_pos <= PAROL6_ROBOT.Joint_limits_steps[i][0]:
-                         print(f"Limit reached on joint {i + 1}. Stopping jog.")
-                         self.is_finished = True
-                         Speed_out[:] = [0] * 6
-                         Command_out.value = 255
-                         return True
-
-            # If no limits are hit, apply the speeds
-            Speed_out[:] = self.speeds_out
-            Command_out.value = 123 # Jog command
-            self.command_step += 1
-            return False # Command is still running
-        
-# This dictionary maps descriptive axis names to movement vectors, which is cleaner.
-# Format: ([x, y, z], [rx, ry, rz])
-AXIS_MAP = {
-    'X+': ([1, 0, 0], [0, 0, 0]), 'X-': ([-1, 0, 0], [0, 0, 0]),
-    'Y+': ([0, 1, 0], [0, 0, 0]), 'Y-': ([0, -1, 0], [0, 0, 0]),
-    'Z+': ([0, 0, 1], [0, 0, 0]), 'Z-': ([0, 0, -1], [0, 0, 0]),
-    'RX+': ([0, 0, 0], [1, 0, 0]), 'RX-': ([0, 0, 0], [-1, 0, 0]),
-    'RY+': ([0, 0, 0], [0, 1, 0]), 'RY-': ([0, 0, 0], [0, -1, 0]),
-    'RZ+': ([0, 0, 0], [0, 0, 1]), 'RZ-': ([0, 0, 0], [0, 0, -1]),
-}
-
-class CartesianJogCommand:
-    """
-    A non-blocking command to jog the robot's end-effector in Cartesian space.
-    This is the final, refactored version using clean, standard spatial math
-    operations now that the core unit bug has been fixed.
-    """
-    def __init__(self, frame, axis, speed_percentage=50, duration=1.5, **kwargs):
-        """
-        Initializes and validates the Cartesian jog command.
-        """
-        self.is_valid = False
-        self.is_finished = False
-        print(f"Initializing CartesianJog: Frame {frame}, Axis {axis}...")
-
-        if axis not in AXIS_MAP:
-            print(f"  -> VALIDATION FAILED: Invalid axis '{axis}'.")
-            return
-        
-        # Store all necessary parameters for use in execute_step
-        self.frame = frame
-        self.axis_vectors = AXIS_MAP[axis]
-        self.is_rotation = any(self.axis_vectors[1])
-        self.speed_percentage = speed_percentage
-        self.duration = duration
-        self.end_time = time.time() + self.duration
-        
-        self.is_valid = True
-        print("  -> Command is valid and ready.")
-
-    def execute_step(self, Position_in, Homed_in, Speed_out, Command_out, **kwargs):
-        if self.is_finished or not self.is_valid:
-            return True
-
-        # --- A. Check for completion ---
-        if time.time() >= self.end_time:
-            print("Cartesian jog finished.")
-            self.is_finished = True
-            Speed_out[:] = [0] * 6
-            Command_out.value = 255
-            return True
-
-        # --- B. Calculate Target Pose using clean vector math ---
-        Command_out.value = 123 # Set jog command
-        
-        q_current = np.array([PAROL6_ROBOT.STEPS2RADS(p, i) for i, p in enumerate(Position_in)])
-        T_current = PAROL6_ROBOT.robot.fkine(q_current)
-
-        if not isinstance(T_current, SE3):
-            return False # Wait for valid pose data
-
-        # Calculate speed and displacement for this cycle
-        linear_speed_ms = float(np.interp(self.speed_percentage, [0, 100], [PAROL6_ROBOT.Cartesian_linear_velocity_min_JOG, PAROL6_ROBOT.Cartesian_linear_velocity_max_JOG]))
-        angular_speed_degs = float(np.interp(self.speed_percentage, [0, 100], [PAROL6_ROBOT.Cartesian_angular_velocity_min, PAROL6_ROBOT.Cartesian_angular_velocity_max]))
-
-        delta_linear = linear_speed_ms * INTERVAL_S
-        delta_angular_rad = np.deg2rad(angular_speed_degs * INTERVAL_S)
-
-        # Create the small incremental transformation (delta_pose)
-        trans_vec = np.array(self.axis_vectors[0]) * delta_linear
-        rot_vec = np.array(self.axis_vectors[1]) * delta_angular_rad
-        delta_pose = SE3.Rt(SE3.Eul(rot_vec).R, trans_vec)
-
-        # Apply the transformation in the correct reference frame
-        if self.frame == 'WRF':
-            # Pre-multiply to apply the change in the World Reference Frame
-            target_pose = delta_pose * T_current
-        else: # TRF
-            # Post-multiply to apply the change in the Tool Reference Frame
-            target_pose = T_current * delta_pose
-        
-        # --- C. Solve IK and Calculate Velocities ---
-        var = solve_ik_with_adaptive_tol_subdivision(PAROL6_ROBOT.robot, target_pose, q_current, jogging=True)
-
-        if var.success:
-            q_velocities = (var.q - q_current) / INTERVAL_S
-            for i in range(6):
-                Speed_out[i] = int(PAROL6_ROBOT.SPEED_RAD2STEP(q_velocities[i], i))
-        else:
-            print("IK Warning: Could not find solution for jog step. Stopping.")
-            self.is_finished = True
-            Speed_out[:] = [0] * 6
-            Command_out.value = 255
-            return True
-
-        # --- D. Speed Scaling ---
-        max_scale_factor = 1.0
-        for i in range(6):
-            if abs(Speed_out[i]) > PAROL6_ROBOT.Joint_max_speed[i]:
-                scale = abs(Speed_out[i]) / PAROL6_ROBOT.Joint_max_speed[i]
-                if scale > max_scale_factor:
-                    max_scale_factor = scale
-        
-        if max_scale_factor > 1.0:
-            for i in range(6):
-                Speed_out[i] = int(Speed_out[i] / max_scale_factor)
-
-        return False # Command is still running
-
-class MovePoseCommand:
-    """
-    A non-blocking command to move the robot to a specific Cartesian pose.
-    The movement itself is a joint-space interpolation.
-    """
-    def __init__(self, pose, duration=None, velocity_percent=None, accel_percent=50, trajectory_type='poly'):
-        self.is_valid = True  # Assume valid; preparation step will confirm.
-        self.is_finished = False
-        self.command_step = 0
-        self.trajectory_steps = []
-
-        print(f"Initializing MovePose to {pose}...")
-
-        # --- MODIFICATION: Store parameters for deferred planning ---
-        self.pose = pose
-        self.duration = duration
-        self.velocity_percent = velocity_percent
-        self.accel_percent = accel_percent
-        self.trajectory_type = trajectory_type
-
-    """
-        Initializes, validates, and pre-computes the trajectory for a move-to-pose command.
-
-        Args:
-            pose (list): A list of 6 values [x, y, z, r, p, y] for the target pose.
-                         Positions are in mm, rotations are in degrees.
-            duration (float, optional): The total time for the movement in seconds.
-            velocity_percent (float, optional): The target velocity as a percentage (0-100).
-            accel_percent (float, optional): The target acceleration as a percentage (0-100).
-            trajectory_type (str, optional): The type of trajectory ('poly' or 'trap').
-        """
-    
-    def prepare_for_execution(self, current_position_in):
-        """Calculates the full trajectory just-in-time before execution."""
-        print(f"  -> Preparing trajectory for MovePose to {self.pose}...")
-
-        initial_pos_rad = np.array([PAROL6_ROBOT.STEPS2RADS(p, i) for i, p in enumerate(current_position_in)])
-        target_pose = SE3(self.pose[0] / 1000.0, self.pose[1] / 1000.0, self.pose[2] / 1000.0) * SE3.RPY(self.pose[3:6], unit='deg', order='xyz')
-        
-        ik_solution = solve_ik_with_adaptive_tol_subdivision(
-            PAROL6_ROBOT.robot, target_pose, initial_pos_rad, ilimit=100)
-
-        if not ik_solution.success:
-            print("  -> VALIDATION FAILED: Inverse kinematics failed at execution time.")
-            self.is_valid = False
-            return
-
-        target_pos_rad = ik_solution.q
-
-        if self.duration and self.duration > 0:
-            if self.velocity_percent is not None:
-                print("  -> INFO: Both duration and velocity were provided. Using duration.")
-            command_len = int(self.duration / INTERVAL_S)
-            traj_generator = rp.tools.trajectory.jtraj(initial_pos_rad, target_pos_rad, command_len)
-            
-            for i in range(len(traj_generator.q)):
-                pos_step = [int(PAROL6_ROBOT.RAD2STEPS(p, j)) for j, p in enumerate(traj_generator.q[i])]
-                self.trajectory_steps.append((pos_step, None))
-
-        elif self.velocity_percent is not None:
-            try:
-                accel_percent = self.accel_percent if self.accel_percent is not None else 50
-                
-                initial_pos_steps = np.array(current_position_in)
-                target_pos_steps = np.array([int(PAROL6_ROBOT.RAD2STEPS(rad, i)) for i, rad in enumerate(target_pos_rad)])
-
-                all_joint_times = []
-                for i in range(6):
-                    path_to_travel = abs(target_pos_steps[i] - initial_pos_steps[i])
-                    if path_to_travel == 0:
-                        all_joint_times.append(0)
-                        continue
-                    
-                    v_max_joint = np.interp(self.velocity_percent, [0, 100], [PAROL6_ROBOT.Joint_min_speed[i], PAROL6_ROBOT.Joint_max_speed[i]])
-                    a_max_rad = np.interp(accel_percent, [0, 100], [PAROL6_ROBOT.Joint_min_acc, PAROL6_ROBOT.Joint_max_acc])
-                    a_max_steps = PAROL6_ROBOT.SPEED_RAD2STEP(a_max_rad, i)
-
-                    if v_max_joint <= 0 or a_max_steps <= 0:
-                        raise ValueError(f"Invalid speed/acceleration for joint {i+1}. Must be positive.")
-
-                    t_accel = v_max_joint / a_max_steps
-                    if path_to_travel < v_max_joint * t_accel:
-                        t_accel = np.sqrt(path_to_travel / a_max_steps)
-                        joint_time = 2 * t_accel
-                    else:
-                        joint_time = path_to_travel / v_max_joint + t_accel
-                    all_joint_times.append(joint_time)
-            
-                total_time = max(all_joint_times)
-
-                if total_time <= 0:
-                    self.is_finished = True
-                    return
-
-                if total_time < (2 * INTERVAL_S):
-                    total_time = 2 * INTERVAL_S
-
-                execution_time = np.arange(0, total_time, INTERVAL_S)
-                
-                all_q, all_qd = [], []
-                for i in range(6):
-                    if abs(target_pos_steps[i] - initial_pos_steps[i]) == 0:
-                        all_q.append(np.full(len(execution_time), initial_pos_steps[i]))
-                        all_qd.append(np.zeros(len(execution_time)))
-                    else:
-                        joint_traj = rp.trapezoidal(initial_pos_steps[i], target_pos_steps[i], execution_time)
-                        all_q.append(joint_traj.q)
-                        all_qd.append(joint_traj.qd)
-
-                self.trajectory_steps = list(zip(np.array(all_q).T.astype(int), np.array(all_qd).T.astype(int)))
-                print(f"  -> Command is valid (duration calculated from speed: {total_time:.2f}s).")
-
-            except Exception as e:
-                print(f"  -> VALIDATION FAILED: Could not calculate velocity-based trajectory. Error: {e}")
-                self.is_valid = False
-                return
-
-        else:
-            print("  -> Using conservative values for MovePose.")
-            command_len = 200
-            traj_generator = rp.tools.trajectory.jtraj(initial_pos_rad, target_pos_rad, command_len)
-            for i in range(len(traj_generator.q)):
-                pos_step = [int(PAROL6_ROBOT.RAD2STEPS(p, j)) for j, p in enumerate(traj_generator.q[i])]
-                self.trajectory_steps.append((pos_step, None))
-        
-        if not self.trajectory_steps:
-             print(" -> Trajectory calculation resulted in no steps. Command is invalid.")
-             self.is_valid = False
-        else:
-             print(f" -> Trajectory prepared with {len(self.trajectory_steps)} steps.")
-
-    def execute_step(self, Position_in, Homed_in, Speed_out, Command_out, **kwargs):
-        # This method remains unchanged.
-        if self.is_finished or not self.is_valid:
-            return True
-
-        if self.command_step >= len(self.trajectory_steps):
-            print(f"{type(self).__name__} finished.")
-            self.is_finished = True
-            Position_out[:] = Position_in[:]
-            Speed_out[:] = [0] * 6
-            Command_out.value = 156
-            return True
-        else:
-            pos_step, _ = self.trajectory_steps[self.command_step]
-            Position_out[:] = pos_step
-            Speed_out[:] = [0] * 6
-            Command_out.value = 156
-            self.command_step += 1
-            return False
-        
-class MoveJointCommand:
-    """
-    A non-blocking command to move the robot's joints to a specific configuration.
-    It pre-calculates the entire trajectory upon initialization.
-    """
-    def __init__(self, target_angles, duration=None, velocity_percent=None, accel_percent=50, trajectory_type='poly'):
-        self.is_valid = False  # Will be set to True after basic validation
-        self.is_finished = False
-        self.command_step = 0
-        self.trajectory_steps = []
-
-        print(f"Initializing MoveJoint to {target_angles}...")
-
-        # --- MODIFICATION: Store parameters for deferred planning ---
-        self.target_angles = target_angles
-        self.duration = duration
-        self.velocity_percent = velocity_percent
-        self.accel_percent = accel_percent
-        self.trajectory_type = trajectory_type
-
-        # --- Perform only state-independent validation ---
-        target_pos_rad = np.array([np.deg2rad(angle) for angle in self.target_angles])
-        for i in range(6):
-            min_rad, max_rad = PAROL6_ROBOT.Joint_limits_radian[i]
-            if not (min_rad <= target_pos_rad[i] <= max_rad):
-                print(f"  -> VALIDATION FAILED: Target for Joint {i+1} ({self.target_angles[i]} deg) is out of range.")
-                return
-        
-        self.is_valid = True
-
-    def prepare_for_execution(self, current_position_in):
-        """Calculates the trajectory just before execution begins."""
-        print(f"  -> Preparing trajectory for MoveJoint to {self.target_angles}...")
-        
-        initial_pos_rad = np.array([PAROL6_ROBOT.STEPS2RADS(p, i) for i, p in enumerate(current_position_in)])
-        target_pos_rad = np.array([np.deg2rad(angle) for angle in self.target_angles])
-
-        if self.duration and self.duration > 0:
-            if self.velocity_percent is not None:
-                print("  -> INFO: Both duration and velocity were provided. Using duration.")
-            command_len = int(self.duration / INTERVAL_S)
-            traj_generator = rp.tools.trajectory.jtraj(initial_pos_rad, target_pos_rad, command_len)
-            
-            for i in range(len(traj_generator.q)):
-                pos_step = [int(PAROL6_ROBOT.RAD2STEPS(p, j)) for j, p in enumerate(traj_generator.q[i])]
-                self.trajectory_steps.append((pos_step, None))
-
-        elif self.velocity_percent is not None:
-            try:
-                accel_percent = self.accel_percent if self.accel_percent is not None else 50
-                initial_pos_steps = np.array(current_position_in)
-                target_pos_steps = np.array([int(PAROL6_ROBOT.RAD2STEPS(rad, i)) for i, rad in enumerate(target_pos_rad)])
-                
-                all_joint_times = []
-                for i in range(6):
-                    path_to_travel = abs(target_pos_steps[i] - initial_pos_steps[i])
-                    if path_to_travel == 0:
-                        all_joint_times.append(0)
-                        continue
-
-                    v_max_joint = np.interp(self.velocity_percent, [0, 100], [PAROL6_ROBOT.Joint_min_speed[i], PAROL6_ROBOT.Joint_max_speed[i]])
-                    a_max_rad = np.interp(accel_percent, [0, 100], [PAROL6_ROBOT.Joint_min_acc, PAROL6_ROBOT.Joint_max_acc])
-                    a_max_steps = PAROL6_ROBOT.SPEED_RAD2STEP(a_max_rad, i)
-
-                    if v_max_joint <= 0 or a_max_steps <= 0:
-                        raise ValueError(f"Invalid speed/acceleration for joint {i+1}. Must be positive.")
-
-                    t_accel = v_max_joint / a_max_steps
-                    if path_to_travel < v_max_joint * t_accel:
-                        t_accel = np.sqrt(path_to_travel / a_max_steps)
-                        joint_time = 2 * t_accel
-                    else:
-                        joint_time = path_to_travel / v_max_joint + t_accel
-                    all_joint_times.append(joint_time)
-
-                total_time = max(all_joint_times)
-
-                if total_time <= 0:
-                    self.is_finished = True
-                    return
-
-                if total_time < (2 * INTERVAL_S):
-                    total_time = 2 * INTERVAL_S
-
-                execution_time = np.arange(0, total_time, INTERVAL_S)
-                
-                all_q, all_qd = [], []
-                for i in range(6):
-                    if abs(target_pos_steps[i] - initial_pos_steps[i]) == 0:
-                        all_q.append(np.full(len(execution_time), initial_pos_steps[i]))
-                        all_qd.append(np.zeros(len(execution_time)))
-                    else:
-                        joint_traj = rp.trapezoidal(initial_pos_steps[i], target_pos_steps[i], execution_time)
-                        all_q.append(joint_traj.q)
-                        all_qd.append(joint_traj.qd)
-
-                self.trajectory_steps = list(zip(np.array(all_q).T.astype(int), np.array(all_qd).T.astype(int)))
-                print(f"  -> Command is valid (duration calculated from speed: {total_time:.2f}s).")
-
-            except Exception as e:
-                print(f"  -> VALIDATION FAILED: Could not calculate velocity-based trajectory. Error: {e}")
-                print(f"  -> Please check Joint_min/max_speed and Joint_min/max_acc values in PAROL6_ROBOT.py.")
-                self.is_valid = False
-                return
-        
-        else:
-            print("  -> Using conservative values for MoveJoint.")
-            command_len = 200
-            traj_generator = rp.tools.trajectory.jtraj(initial_pos_rad, target_pos_rad, command_len)
-            for i in range(len(traj_generator.q)):
-                pos_step = [int(PAROL6_ROBOT.RAD2STEPS(p, j)) for j, p in enumerate(traj_generator.q[i])]
-                self.trajectory_steps.append((pos_step, None))
-        
-        if not self.trajectory_steps:
-             print(" -> Trajectory calculation resulted in no steps. Command is invalid.")
-             self.is_valid = False
-        else:
-             print(f" -> Trajectory prepared with {len(self.trajectory_steps)} steps.")
-
-    def execute_step(self, Position_in, Homed_in, Speed_out, Command_out, **kwargs):
-        # This method remains unchanged.
-        if self.is_finished or not self.is_valid:
-            return True
-
-        if self.command_step >= len(self.trajectory_steps):
-            print(f"{type(self).__name__} finished.")
-            self.is_finished = True
-            Position_out[:] = Position_in[:]
-            Speed_out[:] = [0] * 6
-            Command_out.value = 156
-            return True
-        else:
-            pos_step, _ = self.trajectory_steps[self.command_step]
-            Position_out[:] = pos_step
-            Speed_out[:] = [0] * 6
-            Command_out.value = 156
-            self.command_step += 1
-            return False
-        
-class MoveCartCommand:
-    """
-    A non-blocking command to move the robot's end-effector in a straight line
-    in Cartesian space, completing the move in an exact duration.
-
-    It works by:
-    1. Pre-validating the final target pose.
-    2. Interpolating the pose in Cartesian space in real-time.
-    3. Solving Inverse Kinematics for each intermediate step to ensure path validity.
-    """
-    def __init__(self, pose, duration=None, velocity_percent=None):
-        self.is_valid = False
-        self.is_finished = False
-
-        # --- MODIFICATION: Validate that at least one timing parameter is given ---
-        if duration is None and velocity_percent is None:
-            print("  -> VALIDATION FAILED: MoveCartCommand requires either 'duration' or 'velocity_percent'.")
-            return
-        if duration is not None and velocity_percent is not None:
-            print("  -> INFO: Both duration and velocity_percent provided. Using duration.")
-            self.velocity_percent = None # Prioritize duration
-        else:
-            self.velocity_percent = velocity_percent
-
-        # --- Store parameters and set placeholders ---
-        self.duration = duration
-        self.pose = pose
-        self.start_time = None
-        self.initial_pose = None
-        self.target_pose = None
-        self.is_valid = True
-
-    def prepare_for_execution(self, current_position_in):
-        """Captures the initial state and validates the path just before execution."""
-        print(f"  -> Preparing for MoveCart to {self.pose}...")
-        
-        # --- MOVED LOGIC: Capture initial state from live data ---
-        initial_q_rad = np.array([PAROL6_ROBOT.STEPS2RADS(p, i) for i, p in enumerate(current_position_in)])
-        self.initial_pose = PAROL6_ROBOT.robot.fkine(initial_q_rad)
-        self.target_pose = SE3(self.pose[0]/1000.0, self.pose[1]/1000.0, self.pose[2]/1000.0) * SE3.RPY(self.pose[3:6], unit='deg', order='xyz')
-
-        print("  -> Pre-validating final target pose...")
-        ik_check = solve_ik_with_adaptive_tol_subdivision(
-            PAROL6_ROBOT.robot, self.target_pose, initial_q_rad
-        )
-
-        if not ik_check.success:
-            print("  -> VALIDATION FAILED: The final target pose is unreachable.")
-            if ik_check.violations:
-                print(f"     Reason: Solution violates joint limits: {ik_check.violations}")
-            self.is_valid = False # Mark as invalid if path fails
-            return
-
-        # --- NEW BLOCK: Calculate duration from velocity if needed ---
-        if self.velocity_percent is not None:
-            print(f"  -> Calculating duration for {self.velocity_percent}% speed...")
-            # Calculate the total distance for translation and rotation
-            linear_distance = np.linalg.norm(self.target_pose.t - self.initial_pose.t)
-            angular_distance_rad = self.initial_pose.angdist(self.target_pose)
-
-            # Interpolate the target speeds from percentages, assuming constants exist in PAROL6_ROBOT
-            target_linear_speed = np.interp(self.velocity_percent, [0, 100], [PAROL6_ROBOT.Cartesian_linear_velocity_min, PAROL6_ROBOT.Cartesian_linear_velocity_max])
-            target_angular_speed = np.interp(self.velocity_percent, [0, 100], [PAROL6_ROBOT.Cartesian_angular_velocity_min, PAROL6_ROBOT.Cartesian_angular_velocity_max])
-            target_angular_speed_rad = np.deg2rad(target_angular_speed)
-
-            # Calculate time required for each component of the movement
-            time_linear = linear_distance / target_linear_speed if target_linear_speed > 0 else 0
-            time_angular = angular_distance_rad / target_angular_speed_rad if target_angular_speed_rad > 0 else 0
-
-            # The total duration is the longer of the two times to ensure synchronization
-            calculated_duration = max(time_linear, time_angular)
-
-            if calculated_duration <= 0:
-                print("  -> INFO: MoveCart has zero duration. Marking as finished.")
-                self.is_finished = True
-                self.is_valid = True # It's valid, just already done.
-                return
-
-            self.duration = calculated_duration
-            print(f"  -> Calculated MoveCart duration: {self.duration:.2f}s")
-
-        print("  -> Command is valid and ready for execution.")
-
-    def execute_step(self, Position_in, Homed_in, Speed_out, Command_out, **kwargs):
-        if self.is_finished or not self.is_valid:
-            return True
-
-        if self.start_time is None:
-            self.start_time = time.time()
-
-        elapsed_time = time.time() - self.start_time
-        s = min(elapsed_time / self.duration, 1.0)
-        s_scaled = quintic_scaling(s)
-
-        current_target_pose = self.initial_pose.interp(self.target_pose, s_scaled)
-
-        current_q_rad = np.array([PAROL6_ROBOT.STEPS2RADS(p, i) for i, p in enumerate(Position_in)])
-        ik_solution = solve_ik_with_adaptive_tol_subdivision(
-            PAROL6_ROBOT.robot, current_target_pose, current_q_rad
-        )
-
-        if not ik_solution.success:
-            print("  -> ERROR: MoveCart failed. An intermediate point on the path is unreachable.")
-            if ik_solution.violations:
-                 print(f"     Reason: Path violates joint limits: {ik_solution.violations}")
-            self.is_finished = True
-            Speed_out[:] = [0] * 6
-            Command_out.value = 255
-            return True
-
-        current_pos_rad = ik_solution.q
-
-        # --- MODIFIED BLOCK ---
-        # Send only the target position and let the firmware's P-controller handle speed.
-        Position_out[:] = [int(PAROL6_ROBOT.RAD2STEPS(p, i)) for i, p in enumerate(current_pos_rad)]
-        Speed_out[:] = [0] * 6 # Set feed-forward velocity to zero for smooth P-control.
-        Command_out.value = 156
-        # --- END MODIFIED BLOCK ---
-
-        if s >= 1.0:
-            print(f"MoveCart finished in ~{elapsed_time:.2f}s.")
-            self.is_finished = True
-            # The main loop will handle holding the final position.
-
-        return self.is_finished
-        
-class GripperCommand:
-    """
-    A single, unified, non-blocking command to control all gripper functions.
-    It internally selects the correct logic (position-based waiting, timed delay,
-    or instantaneous) based on the specified action.
-    """
-    def __init__(self, gripper_type, action=None, position=100, speed=100, current=500, output_port=1):
-        """
-        Initializes the Gripper command and configures its internal state machine
-        based on the requested action.
-        """
-        self.is_valid = True
-        self.is_finished = False
-        self.gripper_type = gripper_type.lower()
-        self.action = action.lower() if action else 'move'
-        self.state = "START"
-        self.timeout_counter = 1000 # 10-second safety timeout for all waiting states
-
-        # --- Configure based on Gripper Type and Action ---
-        if self.gripper_type == 'electric':
-            if self.action == 'move':
-                self.target_position = position
-                self.speed = speed
-                self.current = current
-                if not (0 <= position <= 255 and 0 <= speed <= 255 and 100 <= current <= 1000):
-                    self.is_valid = False
-            elif self.action == 'calibrate':
-                self.wait_counter = 200 # 2-second fixed delay for calibration
-            else:
-                self.is_valid = False # Invalid action
-
-        elif self.gripper_type == 'pneumatic':
-            if self.action not in ['open', 'close']:
-                self.is_valid = False
-            self.state_to_set = 1 if self.action == 'open' else 0
-            self.port_index = 2 if output_port == 1 else 3
-        else:
-            self.is_valid = False
-
-        if not self.is_valid:
-            print(f"  -> VALIDATION FAILED for GripperCommand with action: '{self.action}'")
-
-    def execute_step(self, Gripper_data_out, InOut_out, Gripper_data_in, InOut_in, **kwargs):
-        if self.is_finished or not self.is_valid:
-            return True
-
-<<<<<<< HEAD
-        self.timeout_counter -= 1
-        if self.timeout_counter <= 0:
-            print(f"  -> ERROR: Gripper command timed out in state {self.state}.")
-            self.is_finished = True
-            return True
-=======
-            # Case 2: The action is a normal move.
-            else:
-                # For a move, set the position, speed, and current data.
-                Gripper_data_out[0] = self.position
-                Gripper_data_out[1] = self.speed
-                Gripper_data_out[2] = self.current
-                # Also ensure the mode is set to normal operation.
-                Gripper_data_out[4] = 0
-                Gripper_activate_deactivate = 1
-                Gripper_action_status = 1
-                Gripper_rel_dir = 1
-                bitfield_list = [Gripper_activate_deactivate,Gripper_action_status,not InOut_in[4],Gripper_rel_dir,0,0,0,0] #InOut_in[4] is estop
-                fused = PAROL6_ROBOT.fuse_bitfield_2_bytearray(bitfield_list)
-                Gripper_data_out[3] = int(fused.hex(),16)
->>>>>>> 8366a9a7
-
-        # --- Pneumatic Logic (Instantaneous) ---
-        if self.gripper_type == 'pneumatic':
-            InOut_out[self.port_index] = self.state_to_set
-            print("  -> Pneumatic gripper command sent.")
-            self.is_finished = True
-            return True
-
-        # --- Electric Gripper Logic ---
-        if self.gripper_type == 'electric':
-            # On the first run, transition to the correct state for the action
-            if self.state == "START":
-                if self.action == 'calibrate':
-                    self.state = "SEND_CALIBRATE"
-                else: # 'move'
-                    self.state = "WAIT_FOR_POSITION"
-            
-            # --- Calibrate Logic (Timed Delay) ---
-            if self.state == "SEND_CALIBRATE":
-                print("  -> Sending one-shot calibrate command...")
-                Gripper_data_out[4] = 1 # Set mode to calibrate
-                self.state = "WAITING_CALIBRATION"
-                return False
-
-            if self.state == "WAITING_CALIBRATION":
-                self.wait_counter -= 1
-                if self.wait_counter <= 0:
-                    print("  -> Calibration delay finished.")
-                    Gripper_data_out[4] = 0 # Reset to operation mode
-                    self.is_finished = True
-                    return True
-                return False
-
-            # --- Move Logic (Position-Based) ---
-            if self.state == "WAIT_FOR_POSITION":
-                # Persistently send the move command
-                Gripper_data_out[0], Gripper_data_out[1], Gripper_data_out[2] = self.target_position, self.speed, self.current
-                Gripper_data_out[4] = 0 # Operation mode
-                bitfield = [1, 1, not InOut_in[4], 1, 0, 0, 0, 0]
-                fused = PAROL6_ROBOT.fuse_bitfield_2_bytearray(bitfield)
-                Gripper_data_out[3] = int(fused.hex(), 16)
-
-                # Check for completion
-                current_position = Gripper_data_in[1]
-                if abs(current_position - self.target_position) <= 5:
-                    print(f"  -> Gripper move complete.")
-                    self.is_finished = True
-                    # Set command back to idle
-                    bitfield = [1, 0, not InOut_in[4], 1, 0, 0, 0, 0]
-                    fused = PAROL6_ROBOT.fuse_bitfield_2_bytearray(bitfield)
-                    Gripper_data_out[3] = int(fused.hex(), 16)
-                    return True
-                return False
-        
-        return self.is_finished
-
-class DelayCommand:
-    """
-    A non-blocking command that pauses execution for a specified duration.
-    During the delay, it ensures the robot remains idle by sending the
-    appropriate commands.
-    """
-    def __init__(self, duration):
-        """
-        Initializes and validates the Delay command.
-
-        Args:
-            duration (float): The delay time in seconds.
-        """
-        self.is_valid = False
-        self.is_finished = False
-
-        # --- 1. Parameter Validation ---
-        if not isinstance(duration, (int, float)) or duration <= 0:
-            print(f"  -> VALIDATION FAILED: Delay duration must be a positive number, but got {duration}.")
-            return
-
-        print(f"Initializing Delay for {duration} seconds...")
-        
-        self.duration = duration
-        self.end_time = time.time() + self.duration
-        self.is_valid = True
-
-    def execute_step(self, Position_in, Homed_in, Speed_out, Command_out, **kwargs):
-        """
-        Checks if the delay duration has passed and keeps the robot idle.
-        This method is called on every loop cycle (~{INTERVAL_S}s).
-        """
-        if self.is_finished or not self.is_valid:
-            return True
-
-        # --- A. Keep the robot idle during the delay ---
-        Command_out.value = 255 # Set command to idle
-        Speed_out[:] = [0] * 6  # Set all speeds to zero
-
-        # --- B. Check for completion ---
-        if time.time() >= self.end_time:
-            print(f"Delay finished after {self.duration} seconds.")
-            self.is_finished = True
-        
-        return self.is_finished
-
-
-# Create a new, empty command queue
-command_queue = deque()
-
-# --------------------------------------------------------------------------
-# --- Test 1: Homing and Initial Setup
-# --------------------------------------------------------------------------
-
-# 1. Start with the mandatory Home command.
-command_queue.append(lambda: HomeCommand())
-
-# --- State variable for the currently running command ---
-active_command = None
-e_stop_active = False
-
-# Use deque for an efficient FIFO queue
-incoming_command_buffer = deque()
-# Timestamp of the last processed network command
-last_command_time = 0
-# Cooldown period in seconds to prevent command flooding
-COMMAND_COOLDOWN_S = 0.1 # 100ms
-
-# Set interval
-timer = Timer(interval=INTERVAL_S, warnings=False, precise=True)
-
-# ==========================================================
-# === MODIFIED MAIN LOOP WITH COMMAND QUEUE ================
-# ==========================================================
-timer = Timer(interval=INTERVAL_S, warnings=False, precise=True)
-prev_time = 0
-
-while timer.elapsed_time < 1100000:
-    
-    # --- Connection Handling ---
-    if ser is None or not ser.is_open:
-        # This block handles reconnections if the device is unplugged
-        print("Serial port not open. Attempting to reconnect...")
-        try:
-            # CORRECTED LOGIC: Use the known, working com_port_str
-            ser = serial.Serial(port=com_port_str, baudrate=3000000, timeout=0)
-            if ser.is_open:
-                print(f"Successfully reconnected to {com_port_str}")
-        except serial.SerialException as e:
-            # If reconnection fails, wait and try again on the next loop
-            ser = None
-            time.sleep(1) 
-        continue # Skip the rest of this loop iteration until connected
-
-    # =======================================================================
-    # === UPDATED BLOCK to listen for network commands ===
-    # =======================================================================
-    try:
-        # Use a while loop with select to read all pending data from the socket buffer
-        while sock in select.select([sock], [], [], 0)[0]:
-            data, addr = sock.recvfrom(1024)
-            message = data.decode('utf-8').strip()
-            if message: # Ensure we don't buffer empty messages
-                #print(f"Buffering command from {addr}: {message}")
-                # Append the full message and its origin address to the queue
-                parts=message.split('|')
-                command_name=parts[0].upper()
-
-                if command_name == 'STOP':
-                    print("Received STOP command. Halting all motion and clearing queue.")
-                    # Cancel the currently running command
-                    active_command = None
-                    # Clear all pending commands
-                    command_queue.clear()
-                    # Immediately send an idle/stop command to the robot hardware
-                    Command_out.value = 255 # Idle command
-                    Speed_out[:] = [0] * 6  # Set all speeds to zero
-
-                elif command_name == 'GET_POSE':
-                    # Calculate the current pose from the robot's joint angles
-                    q_current = np.array([PAROL6_ROBOT.STEPS2RADS(p, i) for i, p in enumerate(Position_in)])
-                    current_pose_matrix = PAROL6_ROBOT.robot.fkine(q_current).A # .A gets the 4x4 numpy array
-                    
-                    # Flatten the matrix into a 1D array and convert it to a comma-separated string
-                    pose_flat = current_pose_matrix.flatten()
-                    pose_str = ",".join(map(str, pose_flat))
-                    response_message = f"POSE|{pose_str}"
-                    
-                    # Send the formatted pose string back to the address that sent the request
-                    sock.sendto(response_message.encode('utf-8'), addr)
-                    print(f"Responded with current pose to {addr}")
-                    # Note: We don't queue a command for this, we just respond immediately.
-
-                elif command_name == 'GET_ANGLES':
-                    # Convert current joint positions (in steps) to degrees
-                    angles_rad = [PAROL6_ROBOT.STEPS2RADS(p, i) for i, p in enumerate(Position_in)]
-                    angles_deg = np.rad2deg(angles_rad)
-                    
-                    # Format the response string: "ANGLES|j1,j2,j3,..."
-                    angles_str = ",".join(map(str, angles_deg))
-                    response_message = f"ANGLES|{angles_str}"
-                    
-                    # Send the response back to the client
-                    sock.sendto(response_message.encode('utf-8'), addr)
-                    print(f"Responded with current joint angles to {addr}")
-
-                elif command_name == 'GET_IO':
-                    # Format the I/O data into a comma-separated string
-                    # The InOut_in list is [IN1, IN2, OUT1, OUT2, ESTOP, ...]
-                    io_status_str = ",".join(map(str, InOut_in[:5]))
-                    response_message = f"IO|{io_status_str}"
-                    
-                    # Send the response back to the client
-                    sock.sendto(response_message.encode('utf-8'), addr)
-                    print(f"Responded with I/O status to {addr}")
-
-                elif command_name == 'GET_GRIPPER':
-                    # Format the gripper data into a comma-separated string
-                    gripper_status_str = ",".join(map(str, Gripper_data_in))
-                    response_message = f"GRIPPER|{gripper_status_str}"
-                    
-                    # Send the response back to the client
-                    sock.sendto(response_message.encode('utf-8'), addr)
-                    print(f"Responded with gripper status to {addr}")
-
-                else:
-                    incoming_command_buffer.append((message, addr))
-
-    except Exception as e:
-        print(f"Network receive error: {e}")
-    # Depending on the error, you might want to handle it more gracefully
-
-    # =======================================================================
-    # === REVISED BLOCK 2: PROCESS ONE COMMAND FROM THE BUFFER            ===
-    # =======================================================================
-    current_time = time.time()
-    # Check if the buffer is not empty AND the cooldown period has passed
-    if incoming_command_buffer and (current_time - last_command_time) > COMMAND_COOLDOWN_S:
-        # --- PROCESS THE OLDEST COMMAND IN THE QUEUE ---
-        message, addr = incoming_command_buffer.popleft() # Get the oldest command (FIFO)
-        last_command_time = current_time # Reset the cooldown timer
-        print(f"Processing command: {message}")
-        
-        parts = message.split('|')
-        command_name = parts[0].upper()
-        # --- PROCESS THE VALID COMMAND ---
-
-        # --- Parse the command and add it to the queue ---
-        # Protocol: MOVEPOSE|x|y|z|r|p|y|duration|speed_percentage
-        if command_name == 'MOVEPOSE' and len(parts) == 9:
-            pose_vals = [float(p) for p in parts[1:7]]
-            duration = None if parts[7].upper() == 'NONE' else float(parts[7])
-            speed = None if parts[8].upper() == 'NONE' else float(parts[8])
-            command_queue.append(
-                lambda p=pose_vals, d=duration, s=speed: MovePoseCommand(pose=p, duration=d, velocity_percent=s)
-            )
-        # Protocol: MOVEJOINT|j1|j2|j3|j4|j5|j6|duration|speed_percentage
-        elif command_name == 'MOVEJOINT' and len(parts) == 9:
-            joint_vals = [float(p) for p in parts[1:7]]
-            duration = None if parts[7].upper() == 'NONE' else float(parts[7])
-            speed = None if parts[8].upper() == 'NONE' else float(parts[8])
-            command_queue.append(
-                lambda j=joint_vals, d=duration, s=speed: MoveJointCommand(target_angles=j, duration=d, velocity_percent=s)
-            )
-        
-        elif command_name == 'DELAY' and len(parts) == 2:
-            duration = float(parts[1])
-            command_queue.append(lambda d=duration: DelayCommand(duration=d))
-        
-        elif command_name == 'HOME':
-            print("Queueing Home command.")
-            command_queue.append(lambda: HomeCommand())
-
-        elif command_name == 'CARTJOG' and len(parts) == 5:
-            frame, axis, speed, duration = parts[1].upper(), parts[2], float(parts[3]), float(parts[4])
-            print(f"Queueing CartesianJog: {frame} {axis}")
-            command_queue.append(lambda f=frame, a=axis, s=speed, d=duration: CartesianJogCommand(frame=f, axis=a, speed_percentage=s, duration=d))
-
-        elif command_name == 'JOG' and len(parts) == 5:
-            joint_idx, speed = int(parts[1]), float(parts[2])
-            duration = None if parts[3].upper() == 'NONE' else float(parts[3])
-            distance = None if parts[4].upper() == 'NONE' else float(parts[4])
-            print(f"Queueing Jog for joint {joint_idx+1}")
-            command_queue.append(lambda j=joint_idx, s=speed, d=duration, dist=distance: JogCommand(joint=j, speed_percentage=s, duration=d, distance_deg=dist))
-        
-        # Protocol: MOVECART|x|y|z|r|p|y|duration|speed_percentage
-        elif command_name == 'MOVECART' and len(parts) == 9:
-            pose_vals = [float(p) for p in parts[1:7]]
-            duration = None if parts[7].upper() == 'NONE' else float(parts[7])
-            speed = None if parts[8].upper() == 'NONE' else float(parts[8])
-            print(f"Queueing MoveCart to {pose_vals}.")
-            command_queue.append(
-                lambda p=pose_vals, d=duration, s=speed: MoveCartCommand(pose=p, duration=d, velocity_percent=s)
-            )
-
-        # Protocol: MULTIJOG|joint1,joint2|speed1,speed2|duration
-        elif command_name == 'MULTIJOG' and len(parts) == 4:
-            try:
-                # Parse comma-separated strings into lists of numbers
-                joint_indices = [int(j) for j in parts[1].split(',')]
-                speeds = [float(s) for s in parts[2].split(',')]
-                duration = float(parts[3])
-                
-                print(f"Queueing MultiJog for joints {joint_indices}")
-                command_queue.append(
-                    lambda js=joint_indices, spds=speeds, d=duration: MultiJogCommand(joints=js, speed_percentages=spds, duration=d)
-                )
-            except ValueError:
-                print(f"Warning: Malformed MULTIJOG command: {message}")
-
-        elif command_name == 'PNEUMATICGRIPPER' and len(parts) == 3:
-            action, port = parts[1].lower(), int(parts[2])
-            print(f"Queueing Pneumatic Gripper command: {action} on port {port}")
-            command_queue.append(lambda act=action, p=port: GripperCommand(gripper_type='pneumatic', action=act, output_port=p))
-
-        elif command_name == 'ELECTRICGRIPPER' and len(parts) == 5:
-            action = None if parts[1].upper() == 'NONE' or parts[1].upper() == 'MOVE' else parts[1].lower()
-            pos, spd, curr = int(parts[2]), int(parts[3]), int(parts[4])
-            print(f"Queueing Electric Gripper command: action={action}, pos={pos}")
-            command_queue.append(lambda act=action, p=pos, s=spd, c=curr: GripperCommand(gripper_type='electric', action=act, position=p, speed=s, current=c))
-
-        else:
-            print(f"Warning: Received unknown or malformed command: {message}")
-
-    # --- Main Logic Block (only runs if ser is open) ---
-    try:
-        # --- A. High-Priority Safety and State Checks ---
-        
-        # Check 1: Is the E-Stop button currently pressed?
-        if InOut_in[4] == 0:
-            if not e_stop_active:
-                # --- MODIFIED: Log the cancelled command ---
-                cancelled_command_info = "None (robot was idle)"
-                if active_command is not None:
-                    # Get the class name of the command for logging
-                    cancelled_command_info = type(active_command).__name__
-                
-                print(f"E-STOP TRIGGERED! Active command '{cancelled_command_info}' and all queued commands have been cancelled.")
-                print("Release E-Stop and press 'e' to re-enable.")
-                # --- END MODIFICATION ---
-
-                e_stop_active = True
-            
-            # Continuously send the "Disable" command and clear any active tasks
-            Command_out.value = 102
-            Speed_out[:] = [0] * 6
-
-            # --- ADDED LINE FOR GRIPPER SAFETY ---
-            # Set the gripper command byte to 0 to deactivate it.
-            # This corresponds to: [activate=0, action_status=0, ...]
-            Gripper_data_out[3] = 0
-
-            active_command = None
-            command_queue.clear()
-        
-        # Check 2: Has the E-Stop been released, but we are still in a disabled state?
-        elif e_stop_active:
-            # The robot is now waiting for the user to explicitly re-enable it.
-            if keyboard.is_pressed('e'):
-                print("Re-enabling robot...")
-                Command_out.value = 101  # Send the "Enable" command
-                e_stop_active = False    # Return to normal operational state
-            else:
-                # While waiting, keep the robot idle.
-                Command_out.value = 255
-                Speed_out[:] = [0] * 6
-        
-        # Check 3: If not E-Stopped, run normal command processing.
-        else:
-            # --- B. Process Network Commands (if any) ---
-            try:
-                ready_to_read, _, _ = select.select([sock], [], [], 0)
-                if ready_to_read:
-                    data, addr = sock.recvfrom(1024)
-                    message = data.decode('utf-8')
-                    print(f"Received command from {addr}: {message}")
-                    # ... (Your network command parsing logic goes here) ...
-
-            except Exception as e:
-                print(f"Network error: {e}")
-
-            # --- C. Process Command Queue ---
-            if active_command is None and command_queue:
-                command_creator_function = command_queue.popleft()
-                new_command_object = command_creator_function()
-
-                # First, check if the command was validated successfully during its initialization.
-                if new_command_object.is_valid:
-                    # Only if it's valid, run the 'prepare' step (if it exists).
-                    if hasattr(new_command_object, 'prepare_for_execution'):
-                        new_command_object.prepare_for_execution(
-                            current_position_in=Position_in
-                        )
-
-                    # After preparation, the command could have become invalid. Check again.
-                    if new_command_object.is_valid:
-                        active_command = new_command_object
-                    else:
-                        print("Skipping invalid command: failed during preparation step.")
-                else:
-                    # This handles commands that fail validation in their __init__ method.
-                    print("Skipping invalid command: failed during initialization.")
-
-            if active_command:
-                is_done = active_command.execute_step(
-                    Position_in=Position_in,
-                    Homed_in=Homed_in,
-                    Speed_out=Speed_out,
-                    Command_out=Command_out,
-                    Gripper_data_out=Gripper_data_out,
-                    InOut_out=InOut_out,
-                    InOut_in=InOut_in,  # Added for E-Stop status
-                    Gripper_data_in=Gripper_data_in # The missing argument
-                )
-                if is_done:
-                    active_command = None
-            else:
-                Command_out.value = 255
-                Speed_out[:] = [0] * 6
-
-        # --- D. Communication with Robot (This always runs) ---
-        s = Pack_data(Position_out, Speed_out, Command_out.value, Affected_joint_out, InOut_out, Timeout_out, Gripper_data_out)
-        for chunk in s:
-            ser.write(chunk)
-            
-        Get_data(Position_in, Speed_in, Homed_in, InOut_in, Temperature_error_in, Position_error_in, Timeout_error, Timing_data_in, XTR_data, Gripper_data_in)
-
-    except serial.SerialException as e:
-        print(f"Serial communication error: {e}")
-        if ser:
-            ser.close()
-        ser = None
-        active_command = None
-
-    # This enforces the 100Hz loop frequency, just like the original code.
-    timer.checkpt()
+'''
+A full fledged "API" for the PAROL6 robot. To use this, you should pair it with the "robot_api.py" where you can import commands
+from said file and use them anywhere within your code. This Python script will handle sending and performing all the commands
+to the PAROL6 robot, as well as E-Stop functionality and safety limitations.
+
+To run this program, you must use the "experimental-kinematics" branch of the "PAROL-commander-software" on GitHub
+which can be found through this link: https://github.com/PCrnjak/PAROL-commander-software/tree/experimental_kinematics.
+You must also save these files into the following folder: "Project Files\PAROL-commander-software\GUI\files".
+'''
+
+# * If you press estop robot will stop and you need to enable it by pressing e
+
+from roboticstoolbox import DHRobot, RevoluteDH, ERobot, ELink, ETS, trapezoidal, quintic
+import roboticstoolbox as rp
+from math import pi, sin, cos
+import numpy as np
+from oclock import Timer, loop, interactiveloop
+import time
+import socket
+from spatialmath import SE3
+import select
+import serial
+import platform
+import os
+import re
+import logging
+import struct
+import keyboard
+from spatialmath.base import trinterp
+from collections import namedtuple, deque
+import PAROL6_ROBOT
+
+# Set interval
+INTERVAL_S = 0.01
+prev_time = 0
+
+logging.basicConfig(level = logging.DEBUG,
+    format='%(asctime)s.%(msecs)03d %(levelname)s:\t%(message)s',
+    datefmt='%H:%M:%S'
+)
+logging.disable(logging.DEBUG)
+
+
+my_os = platform.system()
+
+if my_os == "Windows":
+    # Try to read the COM port from a file
+    try:
+        with open("com_port.txt", "r") as f:
+            com_port_str = f.read().strip()
+            ser = serial.Serial(port=com_port_str, baudrate=3000000, timeout=0)
+            print(f"Connected to saved COM port: {com_port_str}")
+    except (FileNotFoundError, serial.SerialException):
+        # If the file doesn't exist or the port is invalid, ask the user
+        while True:
+            try:
+                com_port = input("Enter the COM port (e.g., COM9): ")
+                ser = serial.Serial(port=com_port, baudrate=3000000, timeout=0)
+                print(f"Successfully connected to {com_port}")
+                # Save the successful port to the file
+                with open("com_port.txt", "w") as f:
+                    f.write(com_port)
+                break
+            except serial.SerialException:
+                print(f"Could not open port {com_port}. Please try again.")
+
+# in big endian machines, first byte of binary representation of the multibyte data-type is stored first. 
+int_to_3_bytes = struct.Struct('>I').pack # BIG endian order
+
+# data for output string (data that is being sent to the robot)
+#######################################################################################
+#######################################################################################
+start_bytes =  [0xff,0xff,0xff] 
+start_bytes = bytes(start_bytes)
+
+end_bytes =  [0x01,0x02] 
+end_bytes = bytes(end_bytes)
+
+
+# data for input string (Data that is being sent by the robot)
+#######################################################################################
+#######################################################################################
+input_byte = 0 # Here save incoming bytes from serial
+
+start_cond1_byte = bytes([0xff])
+start_cond2_byte = bytes([0xff])
+start_cond3_byte = bytes([0xff])
+
+end_cond1_byte = bytes([0x01])
+end_cond2_byte = bytes([0x02])
+
+start_cond1 = 0 #Flag if start_cond1_byte is received
+start_cond2 = 0 #Flag if start_cond2_byte is received
+start_cond3 = 0 #Flag if start_cond3_byte is received
+
+good_start = 0 #Flag if we got all 3 start condition bytes
+data_len = 0 #Length of the data after -3 start condition bytes and length byte, so -4 bytes
+
+data_buffer = [None]*255 #Here save all data after data length byte
+data_counter = 0 #Data counter for incoming bytes; compared to data length to see if we have correct length
+#######################################################################################
+#######################################################################################
+prev_positions = [0,0,0,0,0,0]
+prev_speed = [0,0,0,0,0,0]
+robot_pose = [0,0,0,0,0,0] #np.array([0,0,0,0,0,0])
+#######################################################################################
+#######################################################################################
+
+# --- Wrapper class to make integers mutable when passed to functions ---
+class CommandValue:
+    def __init__(self, value):
+        self.value = value
+
+#######################################################################################
+#######################################################################################
+Position_out = [1,11,111,1111,11111,10]
+Speed_out = [2,21,22,23,24,25]
+Command_out = CommandValue(255)
+Affected_joint_out = [1,1,1,1,1,1,1,1]
+InOut_out = [0,0,0,0,0,0,0,0]
+Timeout_out = 0
+#Positon,speed,current,command,mode,ID
+Gripper_data_out = [1,1,1,1,0,0]
+#######################################################################################
+#######################################################################################
+# Data sent from robot to PC
+Position_in = [31,32,33,34,35,36]
+Speed_in = [41,42,43,44,45,46]
+Homed_in = [0,0,0,0,0,0,0,0]
+InOut_in = [1,1,1,1,1,1,1,1]
+Temperature_error_in = [1,1,1,1,1,1,1,1]
+Position_error_in = [1,1,1,1,1,1,1,1]
+Timeout_error = 0
+# how much time passed between 2 sent commands (2byte value, last 2 digits are decimal so max value is 655.35ms?)
+Timing_data_in = [0]
+XTR_data =   0
+
+# --- State variables for program execution ---
+Robot_mode = "Dummy"  # Start in an idle state
+Program_step = 0      # Which line of the program to run
+Command_step = 0      # The current step within a single command
+Command_len = 0       # The total steps for the current command
+ik_error = 0          # Flag for inverse kinematics errors
+error_state = 0       # General error flag
+program_running = False # A flag to start and stop the program
+
+# This will be your "program"
+command_list = []
+
+#ID,Position,speed,current,status,obj_detection
+Gripper_data_in = [1,1,1,1,1,1] 
+
+# Global variable to track previous tolerance for logging changes
+_prev_tolerance = None
+
+def normalize_angle(angle):
+    """Normalize angle to [-pi, pi] range to handle angle wrapping"""
+    while angle > np.pi:
+        angle -= 2 * np.pi
+    while angle < -np.pi:
+        angle += 2 * np.pi
+    return angle
+
+def unwrap_angles(q_solution, q_current):
+    """
+    Unwrap angles in the solution to be closest to current position.
+    This handles the angle wrapping issue where -179° and 181° are close but appear far.
+    """
+    q_unwrapped = q_solution.copy()
+    
+    for i in range(len(q_solution)):
+        # Calculate the difference
+        diff = q_solution[i] - q_current[i]
+        
+        # If the difference is more than pi, we need to unwrap
+        if diff > np.pi:
+            # Solution is too far in positive direction, subtract 2*pi
+            q_unwrapped[i] = q_solution[i] - 2 * np.pi
+        elif diff < -np.pi:
+            # Solution is too far in negative direction, add 2*pi
+            q_unwrapped[i] = q_solution[i] + 2 * np.pi
+    
+    return q_unwrapped
+
+IKResult = namedtuple('IKResult', 'success q iterations residual tolerance_used violations')
+
+def calculate_adaptive_tolerance(robot, q, strict_tol=1e-10, loose_tol=1e-7):
+    """
+    Calculate adaptive tolerance based on proximity to singularities.
+    Near singularities: looser tolerance for easier convergence.
+    Away from singularities: stricter tolerance for precise solutions.
+    
+    Parameters
+    ----------
+    robot : DHRobot
+        Robot model
+    q : array_like
+        Joint configuration
+    strict_tol : float
+        Strict tolerance away from singularities (default: 1e-10)
+    loose_tol : float
+        Loose tolerance near singularities (1e-7)
+        
+    Returns
+    -------
+    float
+        Adaptive tolerance value
+    """
+    global _prev_tolerance
+    
+    q_array = np.array(q, dtype=float)
+    
+    # Calculate manipulability measure (closer to 0 = closer to singularity)
+    manip = robot.manipulability(q_array)
+    singularity_threshold = 0.001
+    
+    sing_normalized = np.clip(manip / singularity_threshold, 0.0, 1.0)
+    adaptive_tol = loose_tol + (strict_tol - loose_tol) * sing_normalized
+    
+    # Log tolerance changes (only log significant changes to avoid spam)
+    if _prev_tolerance is None or abs(adaptive_tol - _prev_tolerance) / _prev_tolerance > 0.5:
+        tol_category = "LOOSE" if adaptive_tol > 1e-7 else "MODERATE" if adaptive_tol > 5e-10 else "STRICT"
+        print(f"Adaptive IK tolerance: {adaptive_tol:.2e} ({tol_category}) - Manipulability: {manip:.8f} (threshold: {singularity_threshold})")
+        _prev_tolerance = adaptive_tol
+    
+    return adaptive_tol
+
+def calculate_configuration_dependent_max_reach(q_seed):
+    """
+    Calculate maximum reach based on joint configuration, particularly joint 5.
+    When joint 5 is at 90 degrees, the effective reach is reduced by approximately 0.045.
+    
+    Parameters
+    ----------
+    q_seed : array_like
+        Current joint configuration in radians
+        
+    Returns
+    -------
+    float
+        Configuration-dependent maximum reach threshold
+    """
+    base_max_reach = 0.44  # Base maximum reach from experimentation
+    
+    j5_angle = q_seed[4] if len(q_seed) > 4 else 0.0
+    j5_normalized = normalize_angle(j5_angle)
+    angle_90_deg = np.pi / 2
+    angle_neg_90_deg = -np.pi / 2
+    dist_from_90 = abs(j5_normalized - angle_90_deg)
+    dist_from_neg_90 = abs(j5_normalized - angle_neg_90_deg)
+    dist_from_90_deg = min(dist_from_90, dist_from_neg_90)
+    reduction_range = np.pi / 4  # 45 degrees
+    if dist_from_90_deg <= reduction_range:
+        # Calculate reduction factor based on proximity to 90°
+        proximity_factor = 1.0 - (dist_from_90_deg / reduction_range)
+        reach_reduction = 0.045 * proximity_factor
+        effective_max_reach = base_max_reach - reach_reduction
+        
+        return effective_max_reach
+    else:
+        return base_max_reach
+
+def solve_ik_with_adaptive_tol_subdivision(
+        robot: DHRobot,
+        target_pose: SE3,
+        current_q,
+        current_pose: SE3 | None = None,
+        max_depth: int = 4,
+        ilimit: int = 100,
+        jogging: bool = False
+):
+    """
+    Uses adaptive tolerance based on proximity to singularities:
+    - Near singularities: looser tolerance for easier convergence
+    - Away from singularities: stricter tolerance for precise solutions
+    If necessary, recursively subdivide the motion until ikine_LMS converges
+    on every segment. Finally check that solution respects joint limits. From experimentation,
+    jogging with lower tolerances often produces q_paths that do not differ from current_q,
+    essentially freezing the robot.
+
+    Parameters
+    ----------
+    robot : DHRobot
+        Robot model
+    target_pose : SE3
+        Target pose to reach
+    current_q : array_like
+        Current joint configuration
+    current_pose : SE3, optional
+        Current pose (computed if None)
+    max_depth : int, optional
+        Maximum subdivision depth (default: 8)
+    ilimit : int, optional
+        Maximum iterations for IK solver (default: 100)
+
+    Returns
+    -------
+    IKResult
+        success  - True/False
+        q_path   - (mxn) array of the final joint configuration 
+        iterations, residual  - aggregated diagnostics
+        tolerance_used - which tolerance was used
+        violations - joint limit violations (if any)
+    """
+    if current_pose is None:
+        current_pose = robot.fkine(current_q)
+
+    # ── inner recursive solver───────────────────
+    def _solve(Ta: SE3, Tb: SE3, q_seed, depth, tol):
+        """Return (path_list, success_flag, iterations, residual)."""
+        # Calculate current and target reach
+        current_reach = np.linalg.norm(Ta.t)
+        target_reach = np.linalg.norm(Tb.t)
+        
+        # Check if this is an inward movement (recovery)
+        is_recovery = target_reach < current_reach
+        
+        # Calculate configuration-dependent maximum reach based on joint 5 position
+        max_reach_threshold = calculate_configuration_dependent_max_reach(q_seed)
+        
+        # Determine damping based on reach and movement direction
+        if is_recovery:
+            # Recovery mode - always use low damping
+            damping = 0.0000001
+        else:
+            # Check if we're near configuration-dependent max reach
+            # print(f"current_reach:{current_reach:.3f}, max_reach_threshold:{max_reach_threshold:.3f}")
+            if current_reach >= max_reach_threshold:
+                print(f"Reach limit exceeded: {current_reach:.3f} >= {max_reach_threshold:.3f}")
+                return [], False, depth, 0
+            else:
+                damping = 0.0000001  # Normal low damping
+        
+        res = robot.ikine_LMS(Tb, q0=q_seed, ilimit=ilimit, tol=tol, wN=damping)
+        if res.success:
+            q_good = unwrap_angles(res.q, q_seed)      # << unwrap vs *previous*
+            return [q_good], True, res.iterations, res.residual
+
+        if depth >= max_depth:
+            return [], False, res.iterations, res.residual
+        # split the segment and recurse
+        Tc = SE3(trinterp(Ta.A, Tb.A, 0.5))            # mid-pose (screw interp)
+
+        left_path,  ok_L, it_L, r_L = _solve(Ta, Tc, q_seed, depth+1, tol)
+        if not ok_L:
+            return [], False, it_L, r_L
+
+        q_mid = left_path[-1]                          # last solved joint set
+        right_path, ok_R, it_R, r_R = _solve(Tc, Tb, q_mid, depth+1, tol)
+
+        return (
+            left_path + right_path,
+            ok_R,
+            it_L + it_R,
+            r_R
+        )
+
+    # ── kick-off with adaptive tolerance ──────────────────────────────────
+    if jogging:
+        adaptive_tol = 1e-10
+    else:
+        adaptive_tol = calculate_adaptive_tolerance(robot, current_q)
+    path, ok, its, resid = _solve(current_pose, target_pose, current_q, 0, adaptive_tol)
+    # Check if solution respects joint limits
+    target_q = path[-1] if len(path) != 0 else None
+    solution_valid, violations = PAROL6_ROBOT.check_joint_limits(current_q, target_q)
+    if ok and solution_valid:
+        return IKResult(True, path[-1], its, resid, adaptive_tol, violations)
+    else:
+        return IKResult(False, None, its, resid, adaptive_tol, violations)
+
+#Setup IP address and Simulator port
+ip = "127.0.0.1" #Loopback address
+port = 5001
+# Create a UDP socket
+sock = socket.socket(socket.AF_INET, socket.SOCK_DGRAM)
+sock.bind((ip, port))
+print(f'Start listening to {ip}:{port}')
+
+def Unpack_data(data_buffer_list, Position_in,Speed_in,Homed_in,InOut_in,Temperature_error_in,Position_error_in,Timeout_error,Timing_data_in,
+         XTR_data,Gripper_data_in):
+
+    Joints = []
+    Speed = []
+
+    for i in range(0,18, 3):
+        variable = data_buffer_list[i:i+3]
+        Joints.append(variable)
+
+    for i in range(18,36, 3):
+        variable = data_buffer_list[i:i+3]
+        Speed.append(variable)
+
+
+    for i in range(6):
+        var =  b'\x00' + b''.join(Joints[i])
+        Position_in[i] = Fuse_3_bytes(var)
+        var =  b'\x00' + b''.join(Speed[i])
+        Speed_in[i] = Fuse_3_bytes(var)
+
+    Homed = data_buffer_list[36]
+    IO_var = data_buffer_list[37]
+    temp_error = data_buffer_list[38]
+    position_error = data_buffer_list[39]
+    timing_data = data_buffer_list[40:42]
+    Timeout_error_var = data_buffer_list[42]
+    xtr2 = data_buffer_list[43]
+    device_ID = data_buffer_list[44]
+    Gripper_position = data_buffer_list[45:47]
+    Gripper_speed = data_buffer_list[47:49]
+    Gripper_current = data_buffer_list[49:51]
+    Status = data_buffer_list[51]
+    # The original object_detection byte at index 52 is ignored as it is not reliable.
+    CRC_byte = data_buffer_list[53]
+    endy_byte1 = data_buffer_list[54]
+    endy_byte2 = data_buffer_list[55]
+
+    # ... (Code for Homed, IO_var, temp_error, etc. remains the same) ...
+
+    temp = Split_2_bitfield(int.from_bytes(Homed,"big"))
+    for i in range(8):
+        Homed_in[i] = temp[i]
+
+    temp = Split_2_bitfield(int.from_bytes(IO_var,"big"))
+    for i in range(8):
+        InOut_in[i] = temp[i]
+
+    temp = Split_2_bitfield(int.from_bytes(temp_error,"big"))
+    for i in range(8):
+        Temperature_error_in[i] = temp[i]
+
+    temp = Split_2_bitfield(int.from_bytes(position_error,"big"))
+    for i in range(8):
+        Position_error_in[i] = temp[i]
+
+    var = b'\x00' + b'\x00' + b''.join(timing_data)
+    Timing_data_in[0] = Fuse_3_bytes(var)
+    Timeout_error = int.from_bytes(Timeout_error_var,"big")
+    XTR_data = int.from_bytes(xtr2,"big")
+
+    # --- Gripper Data Unpacking ---
+    Gripper_data_in[0] = int.from_bytes(device_ID,"big")
+
+    var =  b'\x00'+ b'\x00' + b''.join(Gripper_position)
+    Gripper_data_in[1] = Fuse_2_bytes(var)
+
+    var =  b'\x00'+ b'\x00' + b''.join(Gripper_speed)
+    Gripper_data_in[2] = Fuse_2_bytes(var)
+
+    var =  b'\x00'+ b'\x00' + b''.join(Gripper_current)
+    Gripper_data_in[3] = Fuse_2_bytes(var)
+
+    # --- Start of Corrected Logic ---
+    # This section now mirrors the working logic from GUI_PAROL_latest.py
+    
+    # 1. Store the raw status byte (from index 51)
+    status_byte = int.from_bytes(Status,"big")
+    Gripper_data_in[4] = status_byte
+
+    # 2. Split the status byte into a list of 8 individual bits
+    status_bits = Split_2_bitfield(status_byte)
+    
+    # 3. Combine the 3rd and 4th bits (at indices 2 and 3) to get the true object detection status
+    # This creates a 2-bit number (0-3) which represents the full state.
+    object_detection_status = (status_bits[2] << 1) | status_bits[3]
+    Gripper_data_in[5] = object_detection_status
+    # --- End of Corrected Logic ---
+
+
+def Pack_data(Position_out,Speed_out,Command_out,Affected_joint_out,InOut_out,Timeout_out,Gripper_data_out):
+
+    # Len is defined by all bytes EXCEPT start bytes and len
+    # Start bytes = 3
+    len = 52 #1
+    Position = [Position_out[0],Position_out[1],Position_out[2],Position_out[3],Position_out[4],Position_out[5]]  #18
+    Speed = [Speed_out[0], Speed_out[1], Speed_out[2], Speed_out[3], Speed_out[4], Speed_out[5],] #18
+    Command = Command_out#1
+    Affected_joint = Affected_joint_out
+    InOut = InOut_out #1
+    Timeout = Timeout_out #1
+    Gripper_data = Gripper_data_out #9
+    CRC_byte = 228 #1
+    # End bytes = 2
+
+
+    test_list = []
+    #print(test_list)
+
+    #x = bytes(start_bytes)
+    test_list.append((start_bytes))
+    
+    test_list.append(bytes([len]))
+
+
+    # Position data
+    for i in range(6):
+        position_split = Split_2_3_bytes(Position[i])
+        test_list.append(position_split[1:4])
+
+    # Speed data
+    for i in range(6):
+        speed_split = Split_2_3_bytes(Speed[i])
+        test_list.append(speed_split[1:4])
+
+    # Command data
+    test_list.append(bytes([Command]))
+
+    # Affected joint data
+    Affected_list = Fuse_bitfield_2_bytearray(Affected_joint[:])
+    test_list.append(Affected_list)
+
+    # Inputs outputs data
+    InOut_list = Fuse_bitfield_2_bytearray(InOut[:])
+    test_list.append(InOut_list)
+
+    # Timeout data
+    test_list.append(bytes([Timeout]))
+
+    # Gripper position
+    Gripper_position = Split_2_3_bytes(Gripper_data[0])
+    test_list.append(Gripper_position[2:4])
+
+    # Gripper speed
+    Gripper_speed = Split_2_3_bytes(Gripper_data[1])
+    test_list.append(Gripper_speed[2:4])
+
+    # Gripper current
+    Gripper_current = Split_2_3_bytes(Gripper_data[2])
+    test_list.append(Gripper_current[2:4])  
+
+    # Gripper command
+    test_list.append(bytes([Gripper_data[3]]))
+    # Gripper mode
+    test_list.append(bytes([Gripper_data[4]]))
+    
+    # ==========================================================
+    # === FIX: Make sure calibrate is a one-shot command      ====
+    # ==========================================================
+    # If the mode was set to calibrate (1) or clear_error (2), reset it
+    # back to normal (0) for the next cycle. This prevents an endless loop.
+    if Gripper_data_out[4] == 1 or Gripper_data_out[4] == 2:
+        Gripper_data_out[4] = 0
+    # ==========================================================
+    
+    # Gripper ID
+    test_list.append(bytes([Gripper_data[5]]))
+ 
+    # CRC byte
+    test_list.append(bytes([CRC_byte]))
+
+    # END bytes
+    test_list.append((end_bytes))
+    
+    #print(test_list)
+    return test_list
+
+
+
+
+def Get_data(Position_in,Speed_in,Homed_in,InOut_in,Temperature_error_in,Position_error_in,Timeout_error,Timing_data_in,
+         XTR_data,Gripper_data_in):
+    global input_byte 
+
+    global start_cond1_byte 
+    global start_cond2_byte 
+    global start_cond3_byte 
+
+    global end_cond1_byte 
+    global end_cond2_byte 
+
+    global start_cond1 
+    global start_cond2 
+    global start_cond3 
+
+    global good_start 
+    global data_len 
+
+    global data_buffer 
+    global data_counter
+
+    while (ser.inWaiting() > 0):
+        input_byte = ser.read()
+
+        #UNCOMMENT THIS TO GET ALL DATA FROM THE ROBOT PRINTED
+        #print(input_byte) 
+
+        # When data len is received start is good and after that put all data in receive buffer
+        # Data len is ALL data after it; that includes input buffer, end bytes and CRC
+        if (good_start != 1):
+            # All start bytes are good and next byte is data len
+            if (start_cond1 == 1 and start_cond2 == 1 and start_cond3 == 1):
+                good_start = 1
+                data_len = input_byte
+                data_len = struct.unpack('B', data_len)[0]
+                logging.debug("data len we got from robot packet= ")
+                logging.debug(input_byte)
+                logging.debug("good start for DATA that we received at PC")
+            # Third start byte is good
+            if (input_byte == start_cond3_byte and start_cond2 == 1 and start_cond1 == 1):
+                start_cond3 = 1
+                #print("good cond 3 PC")
+            #Third start byte is bad, reset all flags
+            elif (start_cond2 == 1 and start_cond1 == 1):
+                #print("bad cond 3 PC")
+                start_cond1 = 0
+                start_cond2 = 0
+            # Second start byte is good
+            if (input_byte == start_cond2_byte and start_cond1 == 1):
+                start_cond2 = 1
+                #print("good cond 2 PC ")
+            #Second start byte is bad, reset all flags   
+            elif (start_cond1 == 1):
+                #print("Bad cond 2 PC")
+                start_cond1 = 0
+            # First start byte is good
+            if (input_byte == start_cond1_byte):
+                start_cond1 = 1
+                #print("good cond 1 PC")
+        else:
+            # Here data goes after good  start
+            data_buffer[data_counter] = input_byte
+            if (data_counter == data_len - 1):
+
+                logging.debug("Data len PC")
+                logging.debug(data_len)
+                logging.debug("End bytes are:")
+                logging.debug(data_buffer[data_len -1])
+                logging.debug(data_buffer[data_len -2])
+
+                # Here if last 2 bytes are end condition bytes we process the data 
+                if (data_buffer[data_len -1] == end_cond2_byte and data_buffer[data_len - 2] == end_cond1_byte):
+
+                    logging.debug("GOOD END CONDITION PC")
+                    logging.debug("I UNPACKED RAW DATA RECEIVED FROM THE ROBOT")
+                    Unpack_data(data_buffer, Position_in,Speed_in,Homed_in,InOut_in,Temperature_error_in,Position_error_in,Timeout_error,Timing_data_in,
+                    XTR_data,Gripper_data_in)
+                    logging.debug("DATA UNPACK FINISHED")
+                    # ako su dobri izračunaj crc
+                    # if crc dobar raspakiraj podatke
+                    # ako je dobar paket je dobar i spremi ga u nove variable!
+                
+                # Print every byte
+                #print("podaci u data bufferu su:")
+                #for i in range(data_len):
+                    #print(data_buffer[i])
+
+                good_start = 0
+                start_cond1 = 0
+                start_cond3 = 0
+                start_cond2 = 0
+                data_len = 0
+                data_counter = 0
+            else:
+                data_counter = data_counter + 1
+
+# Split data to 3 bytes 
+def Split_2_3_bytes(var_in):
+    y = int_to_3_bytes(var_in & 0xFFFFFF) # converts my int value to bytes array
+    return y
+
+# Splits byte to bitfield list
+def Split_2_bitfield(var_in):
+    #return [var_in >> i & 1 for i in range(7,-1,-1)] 
+    return [(var_in >> i) & 1 for i in range(7, -1, -1)]
+
+# Fuses 3 bytes to 1 signed int
+def Fuse_3_bytes(var_in):
+    value = struct.unpack(">I", bytearray(var_in))[0] # converts bytes array to int
+
+    # convert to negative number if it is negative
+    if value >= 1<<23:
+        value -= 1<<24
+
+    return value
+
+# Fuses 2 bytes to 1 signed int
+def Fuse_2_bytes(var_in):
+    value = struct.unpack(">I", bytearray(var_in))[0] # converts bytes array to int
+
+    # convert to negative number if it is negative
+    if value >= 1<<15:
+        value -= 1<<16
+
+    return value
+
+# Fuse bitfield list to byte
+def Fuse_bitfield_2_bytearray(var_in):
+    number = 0
+    for b in var_in:
+        number = (2 * number) + b
+    return bytes([number])
+
+# Check if there is element 1 in the list. 
+# If yes return its index, if no element is 1 return -1
+def check_elements(lst):
+    for i, element in enumerate(lst):
+        if element == 1:
+            return i
+    return -1  # Return -1 if no element is 1
+
+def quintic_scaling(s: float) -> float:
+    """
+    Calculates a smooth 0-to-1 scaling factor for progress 's'
+    using a quintic polynomial, ensuring smooth start/end accelerations.
+    """
+    return 6 * (s**5) - 15 * (s**4) + 10 * (s**3)
+
+class HomeCommand:
+    """
+    A non-blocking command that tells the robot to perform its internal homing sequence.
+    This version uses a state machine to allow re-homing even if the robot is already homed.
+    """
+    def __init__(self):
+        self.is_valid = True
+        self.is_finished = False
+        # State machine: START -> WAIT_FOR_UNHOMED -> WAIT_FOR_HOMED -> FINISHED
+        self.state = "START"
+        # Counter to send the home command for multiple cycles
+        self.start_cmd_counter = 10  # Send command 100 for 10 cycles (0.1s)
+        # Safety timeout (20 seconds at 0.01s interval)
+        self.timeout_counter = 2000
+        print("Initializing Home command...")
+
+    def execute_step(self, Position_in, Homed_in, Speed_out, Command_out, **kwargs):
+        """
+        Manages the homing command and monitors for completion using a state machine.
+        """
+        if self.is_finished:
+            return True
+
+        # --- State: START ---
+        # On the first few executions, continuously send the 'home' (100) command.
+        if self.state == "START":
+            print(f"  -> Sending home signal (100)... Countdown: {self.start_cmd_counter}")
+            Command_out.value = 100
+            self.start_cmd_counter -= 1
+            if self.start_cmd_counter <= 0:
+                # Once sent for enough cycles, move to the next state
+                self.state = "WAITING_FOR_UNHOMED"
+            return False
+
+        # --- State: WAITING_FOR_UNHOMED ---
+        # The robot's firmware should reset the homed status. We wait to see that happen.
+        # During this time, we send 'idle' (255) to let the robot's controller take over.
+        if self.state == "WAITING_FOR_UNHOMED":
+            Command_out.value = 255
+            # Check if at least one joint has started homing (is no longer homed)
+            if any(h == 0 for h in Homed_in[:6]):
+                print("  -> Homing sequence initiated by robot.")
+                self.state = "WAITING_FOR_HOMED"
+            # Check for timeout
+            self.timeout_counter -= 1
+            if self.timeout_counter <= 0:
+                print("  -> ERROR: Timeout waiting for robot to start homing sequence.")
+                self.is_finished = True
+            return self.is_finished
+
+        # --- State: WAITING_FOR_HOMED ---
+        # Now we wait for all joints to report that they are homed (all flags are 1).
+        if self.state == "WAITING_FOR_HOMED":
+            Command_out.value = 255
+            # Check if all joints have finished homing
+            if all(h == 1 for h in Homed_in[:6]):
+                print("Homing sequence complete. All joints reported home.")
+                self.is_finished = True
+                Speed_out[:] = [0] * 6 # Ensure robot is stopped
+
+        return self.is_finished
+
+class JogCommand:
+    """
+    A non-blocking command to jog a joint for a specific duration or distance.
+    It performs all safety and validity checks upon initialization.
+    """
+    def __init__(self, joint, speed_percentage=None, duration=None, distance_deg=None):
+        """
+        Initializes and validates the jog command. This is the SETUP phase.
+        """
+        self.is_valid = False
+        self.is_finished = False
+        self.mode = None
+        self.command_step = 0
+
+        # --- 1. Parameter Validation and Mode Selection ---
+        if duration and distance_deg:
+            self.mode = 'distance'
+            print(f"Initializing Jog: Joint {joint}, Distance {distance_deg} deg, Duration {duration}s.")
+        elif duration:
+            self.mode = 'time'
+            print(f"Initializing Jog: Joint {joint}, Speed {speed_percentage}%, Duration {duration}s.")
+        elif distance_deg:
+            self.mode = 'distance'
+            print(f"Initializing Jog: Joint {joint}, Speed {speed_percentage}%, Distance {distance_deg} deg.")
+        else:
+            print("Error: JogCommand requires either 'duration', 'distance_deg', or both.")
+            return
+
+        # --- 2. Store parameters for deferred calculation ---
+        self.joint = joint
+        self.speed_percentage = speed_percentage
+        self.duration = duration
+        self.distance_deg = distance_deg
+
+        # --- These will be calculated later ---
+        self.direction = 1
+        self.joint_index = 0
+        self.speed_out = 0
+        self.command_len = 0
+        self.target_position = 0
+
+        self.is_valid = True # Mark as valid for now; preparation step will confirm.
+
+
+    def prepare_for_execution(self, current_position_in):
+        """Pre-computes speeds and target positions using live data."""
+        print(f"  -> Preparing for Jog command...")
+
+        # Determine direction and joint index
+        self.direction = 1 if 0 <= self.joint <= 5 else -1
+        self.joint_index = self.joint if self.direction == 1 else self.joint - 6
+        
+        distance_steps = 0
+        if self.distance_deg:
+            distance_steps = int(PAROL6_ROBOT.DEG2STEPS(abs(self.distance_deg), self.joint_index))
+            # --- MOVED LOGIC: Calculate target using the LIVE position ---
+            self.target_position = current_position_in[self.joint_index] + (distance_steps * self.direction)
+            
+            min_limit, max_limit = PAROL6_ROBOT.Joint_limits_steps[self.joint_index]
+            if not (min_limit <= self.target_position <= max_limit):
+                print(f"  -> VALIDATION FAILED: Target position {self.target_position} is out of joint limits ({min_limit}, {max_limit}).")
+                self.is_valid = False
+                return
+
+        # Calculate speed and duration
+        speed_steps_per_sec = 0
+        if self.mode == 'distance' and self.duration:
+            speed_steps_per_sec = int(distance_steps / self.duration) if self.duration > 0 else 0
+            max_joint_speed = PAROL6_ROBOT.Joint_max_speed[self.joint_index]
+            if speed_steps_per_sec > max_joint_speed:
+                print(f"  -> VALIDATION FAILED: Required speed ({speed_steps_per_sec} steps/s) exceeds joint's max speed ({max_joint_speed} steps/s).")
+                self.is_valid = False
+                return
+        else:
+            if self.speed_percentage is None:
+                print("Error: 'speed_percentage' must be provided if not calculating automatically.")
+                self.is_valid = False
+                return
+            speed_steps_per_sec = int(np.interp(abs(self.speed_percentage), [0, 100], [0, PAROL6_ROBOT.Joint_max_speed[self.joint_index] * 2]))
+
+        self.speed_out = speed_steps_per_sec * self.direction
+        self.command_len = int(self.duration / INTERVAL_S) if self.duration else float('inf')
+        print("  -> Jog command is ready.")
+
+
+    def execute_step(self, Position_in, Homed_in, Speed_out, Command_out, **kwargs):
+        """This is the EXECUTION phase. It runs on every loop cycle."""
+        if self.is_finished or not self.is_valid:
+            return True
+
+        stop_reason = None
+        current_pos = Position_in[self.joint_index]
+
+        if self.mode == 'time':
+            if self.command_step >= self.command_len:
+                stop_reason = "Timed jog finished."
+        elif self.mode == 'distance':
+            if (self.direction == 1 and current_pos >= self.target_position) or \
+               (self.direction == -1 and current_pos <= self.target_position):
+                stop_reason = "Distance jog finished."
+        
+        if not stop_reason:
+            if (self.direction == 1 and current_pos >= PAROL6_ROBOT.Joint_limits_steps[self.joint_index][1]) or \
+               (self.direction == -1 and current_pos <= PAROL6_ROBOT.Joint_limits_steps[self.joint_index][0]):
+                stop_reason = f"Limit reached on joint {self.joint_index + 1}."
+
+        if stop_reason:
+            print(stop_reason)
+            self.is_finished = True
+            Speed_out[:] = [0] * 6
+            Command_out.value = 255
+            return True
+        else:
+            Speed_out[:] = [0] * 6
+            Speed_out[self.joint_index] = self.speed_out
+            Command_out.value = 123
+            self.command_step += 1
+            return False
+        
+class MultiJogCommand:
+    """
+    A non-blocking command to jog multiple joints simultaneously for a specific duration.
+    It performs all safety and validity checks upon initialization.
+    """
+    def __init__(self, joints, speed_percentages, duration):
+        """
+        Initializes and validates the multi-jog command.
+        """
+        self.is_valid = False
+        self.is_finished = False
+        self.command_step = 0
+
+        # --- 1. Parameter Validation ---
+        if not isinstance(joints, list) or not isinstance(speed_percentages, list):
+            print("Error: MultiJogCommand requires 'joints' and 'speed_percentages' to be lists.")
+            return
+
+        if len(joints) != len(speed_percentages):
+            print("Error: The number of joints must match the number of speed percentages.")
+            return
+
+        if not duration or duration <= 0:
+            print("Error: MultiJogCommand requires a positive 'duration'.")
+            return
+
+        # ==========================================================
+        # === NEW: Check for conflicting joint commands          ===
+        # ==========================================================
+        base_joints = set()
+        for joint in joints:
+            # Normalize the joint index to its base (0-5)
+            base_joint = joint % 6
+            # If the base joint is already in our set, it's a conflict.
+            if base_joint in base_joints:
+                print(f"  -> VALIDATION FAILED: Conflicting commands for Joint {base_joint + 1} (e.g., J1+ and J1-).")
+                self.is_valid = False
+                return
+            base_joints.add(base_joint)
+        # ==========================================================
+
+        print(f"Initializing MultiJog for joints {joints} with speeds {speed_percentages}% for {duration}s.")
+
+        # --- 2. Store parameters ---
+        self.joints = joints
+        self.speed_percentages = speed_percentages
+        self.duration = duration
+        self.command_len = int(self.duration / INTERVAL_S)
+
+        # --- This will be calculated in the prepare step ---
+        self.speeds_out = [0] * 6
+
+        self.is_valid = True
+
+    def prepare_for_execution(self, current_position_in):
+        """Pre-computes the speeds for each joint."""
+        print(f"  -> Preparing for MultiJog command...")
+
+        for i, joint in enumerate(self.joints):
+            # Determine direction and joint index (0-5 for positive, 6-11 for negative)
+            direction = 1 if 0 <= joint <= 5 else -1
+            joint_index = joint if direction == 1 else joint - 6
+            speed_percentage = self.speed_percentages[i]
+
+            # Check for joint index validity
+            if not (0 <= joint_index < 6):
+                print(f"  -> VALIDATION FAILED: Invalid joint index {joint_index}.")
+                self.is_valid = False
+                return
+
+            # Calculate speed in steps/sec
+            speed_steps_per_sec = int(np.interp(speed_percentage, [0, 100], [0, PAROL6_ROBOT.Joint_max_speed[joint_index]]))
+            self.speeds_out[joint_index] = speed_steps_per_sec * direction
+
+        print("  -> MultiJog command is ready.")
+
+
+    def execute_step(self, Position_in, Homed_in, Speed_out, Command_out, **kwargs):
+        """This is the EXECUTION phase. It runs on every loop cycle."""
+        if self.is_finished or not self.is_valid:
+            return True
+
+        # Stop if the duration has elapsed
+        if self.command_step >= self.command_len:
+            print("Timed multi-jog finished.")
+            self.is_finished = True
+            Speed_out[:] = [0] * 6
+            Command_out.value = 255
+            return True
+        else:
+            # Continuously check for joint limits during the jog
+            for i in range(6):
+                if self.speeds_out[i] != 0:
+                    current_pos = Position_in[i]
+                    # Hitting positive limit while moving positively
+                    if self.speeds_out[i] > 0 and current_pos >= PAROL6_ROBOT.Joint_limits_steps[i][1]:
+                         print(f"Limit reached on joint {i + 1}. Stopping jog.")
+                         self.is_finished = True
+                         Speed_out[:] = [0] * 6
+                         Command_out.value = 255
+                         return True
+                    # Hitting negative limit while moving negatively
+                    elif self.speeds_out[i] < 0 and current_pos <= PAROL6_ROBOT.Joint_limits_steps[i][0]:
+                         print(f"Limit reached on joint {i + 1}. Stopping jog.")
+                         self.is_finished = True
+                         Speed_out[:] = [0] * 6
+                         Command_out.value = 255
+                         return True
+
+            # If no limits are hit, apply the speeds
+            Speed_out[:] = self.speeds_out
+            Command_out.value = 123 # Jog command
+            self.command_step += 1
+            return False # Command is still running
+        
+# This dictionary maps descriptive axis names to movement vectors, which is cleaner.
+# Format: ([x, y, z], [rx, ry, rz])
+AXIS_MAP = {
+    'X+': ([1, 0, 0], [0, 0, 0]), 'X-': ([-1, 0, 0], [0, 0, 0]),
+    'Y+': ([0, 1, 0], [0, 0, 0]), 'Y-': ([0, -1, 0], [0, 0, 0]),
+    'Z+': ([0, 0, 1], [0, 0, 0]), 'Z-': ([0, 0, -1], [0, 0, 0]),
+    'RX+': ([0, 0, 0], [1, 0, 0]), 'RX-': ([0, 0, 0], [-1, 0, 0]),
+    'RY+': ([0, 0, 0], [0, 1, 0]), 'RY-': ([0, 0, 0], [0, -1, 0]),
+    'RZ+': ([0, 0, 0], [0, 0, 1]), 'RZ-': ([0, 0, 0], [0, 0, -1]),
+}
+
+class CartesianJogCommand:
+    """
+    A non-blocking command to jog the robot's end-effector in Cartesian space.
+    This is the final, refactored version using clean, standard spatial math
+    operations now that the core unit bug has been fixed.
+    """
+    def __init__(self, frame, axis, speed_percentage=50, duration=1.5, **kwargs):
+        """
+        Initializes and validates the Cartesian jog command.
+        """
+        self.is_valid = False
+        self.is_finished = False
+        print(f"Initializing CartesianJog: Frame {frame}, Axis {axis}...")
+
+        if axis not in AXIS_MAP:
+            print(f"  -> VALIDATION FAILED: Invalid axis '{axis}'.")
+            return
+        
+        # Store all necessary parameters for use in execute_step
+        self.frame = frame
+        self.axis_vectors = AXIS_MAP[axis]
+        self.is_rotation = any(self.axis_vectors[1])
+        self.speed_percentage = speed_percentage
+        self.duration = duration
+        self.end_time = time.time() + self.duration
+        
+        self.is_valid = True
+        print("  -> Command is valid and ready.")
+
+    def execute_step(self, Position_in, Homed_in, Speed_out, Command_out, **kwargs):
+        if self.is_finished or not self.is_valid:
+            return True
+
+        # --- A. Check for completion ---
+        if time.time() >= self.end_time:
+            print("Cartesian jog finished.")
+            self.is_finished = True
+            Speed_out[:] = [0] * 6
+            Command_out.value = 255
+            return True
+
+        # --- B. Calculate Target Pose using clean vector math ---
+        Command_out.value = 123 # Set jog command
+        
+        q_current = np.array([PAROL6_ROBOT.STEPS2RADS(p, i) for i, p in enumerate(Position_in)])
+        T_current = PAROL6_ROBOT.robot.fkine(q_current)
+
+        if not isinstance(T_current, SE3):
+            return False # Wait for valid pose data
+
+        # Calculate speed and displacement for this cycle
+        linear_speed_ms = float(np.interp(self.speed_percentage, [0, 100], [PAROL6_ROBOT.Cartesian_linear_velocity_min_JOG, PAROL6_ROBOT.Cartesian_linear_velocity_max_JOG]))
+        angular_speed_degs = float(np.interp(self.speed_percentage, [0, 100], [PAROL6_ROBOT.Cartesian_angular_velocity_min, PAROL6_ROBOT.Cartesian_angular_velocity_max]))
+
+        delta_linear = linear_speed_ms * INTERVAL_S
+        delta_angular_rad = np.deg2rad(angular_speed_degs * INTERVAL_S)
+
+        # Create the small incremental transformation (delta_pose)
+        trans_vec = np.array(self.axis_vectors[0]) * delta_linear
+        rot_vec = np.array(self.axis_vectors[1]) * delta_angular_rad
+        delta_pose = SE3.Rt(SE3.Eul(rot_vec).R, trans_vec)
+
+        # Apply the transformation in the correct reference frame
+        if self.frame == 'WRF':
+            # Pre-multiply to apply the change in the World Reference Frame
+            target_pose = delta_pose * T_current
+        else: # TRF
+            # Post-multiply to apply the change in the Tool Reference Frame
+            target_pose = T_current * delta_pose
+        
+        # --- C. Solve IK and Calculate Velocities ---
+        var = solve_ik_with_adaptive_tol_subdivision(PAROL6_ROBOT.robot, target_pose, q_current, jogging=True)
+
+        if var.success:
+            q_velocities = (var.q - q_current) / INTERVAL_S
+            for i in range(6):
+                Speed_out[i] = int(PAROL6_ROBOT.SPEED_RAD2STEP(q_velocities[i], i))
+        else:
+            print("IK Warning: Could not find solution for jog step. Stopping.")
+            self.is_finished = True
+            Speed_out[:] = [0] * 6
+            Command_out.value = 255
+            return True
+
+        # --- D. Speed Scaling ---
+        max_scale_factor = 1.0
+        for i in range(6):
+            if abs(Speed_out[i]) > PAROL6_ROBOT.Joint_max_speed[i]:
+                scale = abs(Speed_out[i]) / PAROL6_ROBOT.Joint_max_speed[i]
+                if scale > max_scale_factor:
+                    max_scale_factor = scale
+        
+        if max_scale_factor > 1.0:
+            for i in range(6):
+                Speed_out[i] = int(Speed_out[i] / max_scale_factor)
+
+        return False # Command is still running
+
+class MovePoseCommand:
+    """
+    A non-blocking command to move the robot to a specific Cartesian pose.
+    The movement itself is a joint-space interpolation.
+    """
+    def __init__(self, pose, duration=None, velocity_percent=None, accel_percent=50, trajectory_type='poly'):
+        self.is_valid = True  # Assume valid; preparation step will confirm.
+        self.is_finished = False
+        self.command_step = 0
+        self.trajectory_steps = []
+
+        print(f"Initializing MovePose to {pose}...")
+
+        # --- MODIFICATION: Store parameters for deferred planning ---
+        self.pose = pose
+        self.duration = duration
+        self.velocity_percent = velocity_percent
+        self.accel_percent = accel_percent
+        self.trajectory_type = trajectory_type
+
+    """
+        Initializes, validates, and pre-computes the trajectory for a move-to-pose command.
+
+        Args:
+            pose (list): A list of 6 values [x, y, z, r, p, y] for the target pose.
+                         Positions are in mm, rotations are in degrees.
+            duration (float, optional): The total time for the movement in seconds.
+            velocity_percent (float, optional): The target velocity as a percentage (0-100).
+            accel_percent (float, optional): The target acceleration as a percentage (0-100).
+            trajectory_type (str, optional): The type of trajectory ('poly' or 'trap').
+        """
+    
+    def prepare_for_execution(self, current_position_in):
+        """Calculates the full trajectory just-in-time before execution."""
+        print(f"  -> Preparing trajectory for MovePose to {self.pose}...")
+
+        initial_pos_rad = np.array([PAROL6_ROBOT.STEPS2RADS(p, i) for i, p in enumerate(current_position_in)])
+        target_pose = SE3(self.pose[0] / 1000.0, self.pose[1] / 1000.0, self.pose[2] / 1000.0) * SE3.RPY(self.pose[3:6], unit='deg', order='xyz')
+        
+        ik_solution = solve_ik_with_adaptive_tol_subdivision(
+            PAROL6_ROBOT.robot, target_pose, initial_pos_rad, ilimit=100)
+
+        if not ik_solution.success:
+            print("  -> VALIDATION FAILED: Inverse kinematics failed at execution time.")
+            self.is_valid = False
+            return
+
+        target_pos_rad = ik_solution.q
+
+        if self.duration and self.duration > 0:
+            if self.velocity_percent is not None:
+                print("  -> INFO: Both duration and velocity were provided. Using duration.")
+            command_len = int(self.duration / INTERVAL_S)
+            traj_generator = rp.tools.trajectory.jtraj(initial_pos_rad, target_pos_rad, command_len)
+            
+            for i in range(len(traj_generator.q)):
+                pos_step = [int(PAROL6_ROBOT.RAD2STEPS(p, j)) for j, p in enumerate(traj_generator.q[i])]
+                self.trajectory_steps.append((pos_step, None))
+
+        elif self.velocity_percent is not None:
+            try:
+                accel_percent = self.accel_percent if self.accel_percent is not None else 50
+                
+                initial_pos_steps = np.array(current_position_in)
+                target_pos_steps = np.array([int(PAROL6_ROBOT.RAD2STEPS(rad, i)) for i, rad in enumerate(target_pos_rad)])
+
+                all_joint_times = []
+                for i in range(6):
+                    path_to_travel = abs(target_pos_steps[i] - initial_pos_steps[i])
+                    if path_to_travel == 0:
+                        all_joint_times.append(0)
+                        continue
+                    
+                    v_max_joint = np.interp(self.velocity_percent, [0, 100], [PAROL6_ROBOT.Joint_min_speed[i], PAROL6_ROBOT.Joint_max_speed[i]])
+                    a_max_rad = np.interp(accel_percent, [0, 100], [PAROL6_ROBOT.Joint_min_acc, PAROL6_ROBOT.Joint_max_acc])
+                    a_max_steps = PAROL6_ROBOT.SPEED_RAD2STEP(a_max_rad, i)
+
+                    if v_max_joint <= 0 or a_max_steps <= 0:
+                        raise ValueError(f"Invalid speed/acceleration for joint {i+1}. Must be positive.")
+
+                    t_accel = v_max_joint / a_max_steps
+                    if path_to_travel < v_max_joint * t_accel:
+                        t_accel = np.sqrt(path_to_travel / a_max_steps)
+                        joint_time = 2 * t_accel
+                    else:
+                        joint_time = path_to_travel / v_max_joint + t_accel
+                    all_joint_times.append(joint_time)
+            
+                total_time = max(all_joint_times)
+
+                if total_time <= 0:
+                    self.is_finished = True
+                    return
+
+                if total_time < (2 * INTERVAL_S):
+                    total_time = 2 * INTERVAL_S
+
+                execution_time = np.arange(0, total_time, INTERVAL_S)
+                
+                all_q, all_qd = [], []
+                for i in range(6):
+                    if abs(target_pos_steps[i] - initial_pos_steps[i]) == 0:
+                        all_q.append(np.full(len(execution_time), initial_pos_steps[i]))
+                        all_qd.append(np.zeros(len(execution_time)))
+                    else:
+                        joint_traj = rp.trapezoidal(initial_pos_steps[i], target_pos_steps[i], execution_time)
+                        all_q.append(joint_traj.q)
+                        all_qd.append(joint_traj.qd)
+
+                self.trajectory_steps = list(zip(np.array(all_q).T.astype(int), np.array(all_qd).T.astype(int)))
+                print(f"  -> Command is valid (duration calculated from speed: {total_time:.2f}s).")
+
+            except Exception as e:
+                print(f"  -> VALIDATION FAILED: Could not calculate velocity-based trajectory. Error: {e}")
+                self.is_valid = False
+                return
+
+        else:
+            print("  -> Using conservative values for MovePose.")
+            command_len = 200
+            traj_generator = rp.tools.trajectory.jtraj(initial_pos_rad, target_pos_rad, command_len)
+            for i in range(len(traj_generator.q)):
+                pos_step = [int(PAROL6_ROBOT.RAD2STEPS(p, j)) for j, p in enumerate(traj_generator.q[i])]
+                self.trajectory_steps.append((pos_step, None))
+        
+        if not self.trajectory_steps:
+             print(" -> Trajectory calculation resulted in no steps. Command is invalid.")
+             self.is_valid = False
+        else:
+             print(f" -> Trajectory prepared with {len(self.trajectory_steps)} steps.")
+
+    def execute_step(self, Position_in, Homed_in, Speed_out, Command_out, **kwargs):
+        # This method remains unchanged.
+        if self.is_finished or not self.is_valid:
+            return True
+
+        if self.command_step >= len(self.trajectory_steps):
+            print(f"{type(self).__name__} finished.")
+            self.is_finished = True
+            Position_out[:] = Position_in[:]
+            Speed_out[:] = [0] * 6
+            Command_out.value = 156
+            return True
+        else:
+            pos_step, _ = self.trajectory_steps[self.command_step]
+            Position_out[:] = pos_step
+            Speed_out[:] = [0] * 6
+            Command_out.value = 156
+            self.command_step += 1
+            return False
+        
+class MoveJointCommand:
+    """
+    A non-blocking command to move the robot's joints to a specific configuration.
+    It pre-calculates the entire trajectory upon initialization.
+    """
+    def __init__(self, target_angles, duration=None, velocity_percent=None, accel_percent=50, trajectory_type='poly'):
+        self.is_valid = False  # Will be set to True after basic validation
+        self.is_finished = False
+        self.command_step = 0
+        self.trajectory_steps = []
+
+        print(f"Initializing MoveJoint to {target_angles}...")
+
+        # --- MODIFICATION: Store parameters for deferred planning ---
+        self.target_angles = target_angles
+        self.duration = duration
+        self.velocity_percent = velocity_percent
+        self.accel_percent = accel_percent
+        self.trajectory_type = trajectory_type
+
+        # --- Perform only state-independent validation ---
+        target_pos_rad = np.array([np.deg2rad(angle) for angle in self.target_angles])
+        for i in range(6):
+            min_rad, max_rad = PAROL6_ROBOT.Joint_limits_radian[i]
+            if not (min_rad <= target_pos_rad[i] <= max_rad):
+                print(f"  -> VALIDATION FAILED: Target for Joint {i+1} ({self.target_angles[i]} deg) is out of range.")
+                return
+        
+        self.is_valid = True
+
+    def prepare_for_execution(self, current_position_in):
+        """Calculates the trajectory just before execution begins."""
+        print(f"  -> Preparing trajectory for MoveJoint to {self.target_angles}...")
+        
+        initial_pos_rad = np.array([PAROL6_ROBOT.STEPS2RADS(p, i) for i, p in enumerate(current_position_in)])
+        target_pos_rad = np.array([np.deg2rad(angle) for angle in self.target_angles])
+
+        if self.duration and self.duration > 0:
+            if self.velocity_percent is not None:
+                print("  -> INFO: Both duration and velocity were provided. Using duration.")
+            command_len = int(self.duration / INTERVAL_S)
+            traj_generator = rp.tools.trajectory.jtraj(initial_pos_rad, target_pos_rad, command_len)
+            
+            for i in range(len(traj_generator.q)):
+                pos_step = [int(PAROL6_ROBOT.RAD2STEPS(p, j)) for j, p in enumerate(traj_generator.q[i])]
+                self.trajectory_steps.append((pos_step, None))
+
+        elif self.velocity_percent is not None:
+            try:
+                accel_percent = self.accel_percent if self.accel_percent is not None else 50
+                initial_pos_steps = np.array(current_position_in)
+                target_pos_steps = np.array([int(PAROL6_ROBOT.RAD2STEPS(rad, i)) for i, rad in enumerate(target_pos_rad)])
+                
+                all_joint_times = []
+                for i in range(6):
+                    path_to_travel = abs(target_pos_steps[i] - initial_pos_steps[i])
+                    if path_to_travel == 0:
+                        all_joint_times.append(0)
+                        continue
+
+                    v_max_joint = np.interp(self.velocity_percent, [0, 100], [PAROL6_ROBOT.Joint_min_speed[i], PAROL6_ROBOT.Joint_max_speed[i]])
+                    a_max_rad = np.interp(accel_percent, [0, 100], [PAROL6_ROBOT.Joint_min_acc, PAROL6_ROBOT.Joint_max_acc])
+                    a_max_steps = PAROL6_ROBOT.SPEED_RAD2STEP(a_max_rad, i)
+
+                    if v_max_joint <= 0 or a_max_steps <= 0:
+                        raise ValueError(f"Invalid speed/acceleration for joint {i+1}. Must be positive.")
+
+                    t_accel = v_max_joint / a_max_steps
+                    if path_to_travel < v_max_joint * t_accel:
+                        t_accel = np.sqrt(path_to_travel / a_max_steps)
+                        joint_time = 2 * t_accel
+                    else:
+                        joint_time = path_to_travel / v_max_joint + t_accel
+                    all_joint_times.append(joint_time)
+
+                total_time = max(all_joint_times)
+
+                if total_time <= 0:
+                    self.is_finished = True
+                    return
+
+                if total_time < (2 * INTERVAL_S):
+                    total_time = 2 * INTERVAL_S
+
+                execution_time = np.arange(0, total_time, INTERVAL_S)
+                
+                all_q, all_qd = [], []
+                for i in range(6):
+                    if abs(target_pos_steps[i] - initial_pos_steps[i]) == 0:
+                        all_q.append(np.full(len(execution_time), initial_pos_steps[i]))
+                        all_qd.append(np.zeros(len(execution_time)))
+                    else:
+                        joint_traj = rp.trapezoidal(initial_pos_steps[i], target_pos_steps[i], execution_time)
+                        all_q.append(joint_traj.q)
+                        all_qd.append(joint_traj.qd)
+
+                self.trajectory_steps = list(zip(np.array(all_q).T.astype(int), np.array(all_qd).T.astype(int)))
+                print(f"  -> Command is valid (duration calculated from speed: {total_time:.2f}s).")
+
+            except Exception as e:
+                print(f"  -> VALIDATION FAILED: Could not calculate velocity-based trajectory. Error: {e}")
+                print(f"  -> Please check Joint_min/max_speed and Joint_min/max_acc values in PAROL6_ROBOT.py.")
+                self.is_valid = False
+                return
+        
+        else:
+            print("  -> Using conservative values for MoveJoint.")
+            command_len = 200
+            traj_generator = rp.tools.trajectory.jtraj(initial_pos_rad, target_pos_rad, command_len)
+            for i in range(len(traj_generator.q)):
+                pos_step = [int(PAROL6_ROBOT.RAD2STEPS(p, j)) for j, p in enumerate(traj_generator.q[i])]
+                self.trajectory_steps.append((pos_step, None))
+        
+        if not self.trajectory_steps:
+             print(" -> Trajectory calculation resulted in no steps. Command is invalid.")
+             self.is_valid = False
+        else:
+             print(f" -> Trajectory prepared with {len(self.trajectory_steps)} steps.")
+
+    def execute_step(self, Position_in, Homed_in, Speed_out, Command_out, **kwargs):
+        # This method remains unchanged.
+        if self.is_finished or not self.is_valid:
+            return True
+
+        if self.command_step >= len(self.trajectory_steps):
+            print(f"{type(self).__name__} finished.")
+            self.is_finished = True
+            Position_out[:] = Position_in[:]
+            Speed_out[:] = [0] * 6
+            Command_out.value = 156
+            return True
+        else:
+            pos_step, _ = self.trajectory_steps[self.command_step]
+            Position_out[:] = pos_step
+            Speed_out[:] = [0] * 6
+            Command_out.value = 156
+            self.command_step += 1
+            return False
+        
+class MoveCartCommand:
+    """
+    A non-blocking command to move the robot's end-effector in a straight line
+    in Cartesian space, completing the move in an exact duration.
+
+    It works by:
+    1. Pre-validating the final target pose.
+    2. Interpolating the pose in Cartesian space in real-time.
+    3. Solving Inverse Kinematics for each intermediate step to ensure path validity.
+    """
+    def __init__(self, pose, duration=None, velocity_percent=None):
+        self.is_valid = False
+        self.is_finished = False
+
+        # --- MODIFICATION: Validate that at least one timing parameter is given ---
+        if duration is None and velocity_percent is None:
+            print("  -> VALIDATION FAILED: MoveCartCommand requires either 'duration' or 'velocity_percent'.")
+            return
+        if duration is not None and velocity_percent is not None:
+            print("  -> INFO: Both duration and velocity_percent provided. Using duration.")
+            self.velocity_percent = None # Prioritize duration
+        else:
+            self.velocity_percent = velocity_percent
+
+        # --- Store parameters and set placeholders ---
+        self.duration = duration
+        self.pose = pose
+        self.start_time = None
+        self.initial_pose = None
+        self.target_pose = None
+        self.is_valid = True
+
+    def prepare_for_execution(self, current_position_in):
+        """Captures the initial state and validates the path just before execution."""
+        print(f"  -> Preparing for MoveCart to {self.pose}...")
+        
+        # --- MOVED LOGIC: Capture initial state from live data ---
+        initial_q_rad = np.array([PAROL6_ROBOT.STEPS2RADS(p, i) for i, p in enumerate(current_position_in)])
+        self.initial_pose = PAROL6_ROBOT.robot.fkine(initial_q_rad)
+        self.target_pose = SE3(self.pose[0]/1000.0, self.pose[1]/1000.0, self.pose[2]/1000.0) * SE3.RPY(self.pose[3:6], unit='deg', order='xyz')
+
+        print("  -> Pre-validating final target pose...")
+        ik_check = solve_ik_with_adaptive_tol_subdivision(
+            PAROL6_ROBOT.robot, self.target_pose, initial_q_rad
+        )
+
+        if not ik_check.success:
+            print("  -> VALIDATION FAILED: The final target pose is unreachable.")
+            if ik_check.violations:
+                print(f"     Reason: Solution violates joint limits: {ik_check.violations}")
+            self.is_valid = False # Mark as invalid if path fails
+            return
+
+        # --- NEW BLOCK: Calculate duration from velocity if needed ---
+        if self.velocity_percent is not None:
+            print(f"  -> Calculating duration for {self.velocity_percent}% speed...")
+            # Calculate the total distance for translation and rotation
+            linear_distance = np.linalg.norm(self.target_pose.t - self.initial_pose.t)
+            angular_distance_rad = self.initial_pose.angdist(self.target_pose)
+
+            # Interpolate the target speeds from percentages, assuming constants exist in PAROL6_ROBOT
+            target_linear_speed = np.interp(self.velocity_percent, [0, 100], [PAROL6_ROBOT.Cartesian_linear_velocity_min, PAROL6_ROBOT.Cartesian_linear_velocity_max])
+            target_angular_speed = np.interp(self.velocity_percent, [0, 100], [PAROL6_ROBOT.Cartesian_angular_velocity_min, PAROL6_ROBOT.Cartesian_angular_velocity_max])
+            target_angular_speed_rad = np.deg2rad(target_angular_speed)
+
+            # Calculate time required for each component of the movement
+            time_linear = linear_distance / target_linear_speed if target_linear_speed > 0 else 0
+            time_angular = angular_distance_rad / target_angular_speed_rad if target_angular_speed_rad > 0 else 0
+
+            # The total duration is the longer of the two times to ensure synchronization
+            calculated_duration = max(time_linear, time_angular)
+
+            if calculated_duration <= 0:
+                print("  -> INFO: MoveCart has zero duration. Marking as finished.")
+                self.is_finished = True
+                self.is_valid = True # It's valid, just already done.
+                return
+
+            self.duration = calculated_duration
+            print(f"  -> Calculated MoveCart duration: {self.duration:.2f}s")
+
+        print("  -> Command is valid and ready for execution.")
+
+    def execute_step(self, Position_in, Homed_in, Speed_out, Command_out, **kwargs):
+        if self.is_finished or not self.is_valid:
+            return True
+
+        if self.start_time is None:
+            self.start_time = time.time()
+
+        elapsed_time = time.time() - self.start_time
+        s = min(elapsed_time / self.duration, 1.0)
+        s_scaled = quintic_scaling(s)
+
+        current_target_pose = self.initial_pose.interp(self.target_pose, s_scaled)
+
+        current_q_rad = np.array([PAROL6_ROBOT.STEPS2RADS(p, i) for i, p in enumerate(Position_in)])
+        ik_solution = solve_ik_with_adaptive_tol_subdivision(
+            PAROL6_ROBOT.robot, current_target_pose, current_q_rad
+        )
+
+        if not ik_solution.success:
+            print("  -> ERROR: MoveCart failed. An intermediate point on the path is unreachable.")
+            if ik_solution.violations:
+                 print(f"     Reason: Path violates joint limits: {ik_solution.violations}")
+            self.is_finished = True
+            Speed_out[:] = [0] * 6
+            Command_out.value = 255
+            return True
+
+        current_pos_rad = ik_solution.q
+
+        # --- MODIFIED BLOCK ---
+        # Send only the target position and let the firmware's P-controller handle speed.
+        Position_out[:] = [int(PAROL6_ROBOT.RAD2STEPS(p, i)) for i, p in enumerate(current_pos_rad)]
+        Speed_out[:] = [0] * 6 # Set feed-forward velocity to zero for smooth P-control.
+        Command_out.value = 156
+        # --- END MODIFIED BLOCK ---
+
+        if s >= 1.0:
+            print(f"MoveCart finished in ~{elapsed_time:.2f}s.")
+            self.is_finished = True
+            # The main loop will handle holding the final position.
+
+        return self.is_finished
+        
+class GripperCommand:
+    """
+    A single, unified, non-blocking command to control all gripper functions.
+    It internally selects the correct logic (position-based waiting, timed delay,
+    or instantaneous) based on the specified action.
+    """
+    def __init__(self, gripper_type, action=None, position=100, speed=100, current=500, output_port=1):
+        """
+        Initializes the Gripper command and configures its internal state machine
+        based on the requested action.
+        """
+        self.is_valid = True
+        self.is_finished = False
+        self.gripper_type = gripper_type.lower()
+        self.action = action.lower() if action else 'move'
+        self.state = "START"
+        self.timeout_counter = 1000 # 10-second safety timeout for all waiting states
+
+        # --- Configure based on Gripper Type and Action ---
+        if self.gripper_type == 'electric':
+            if self.action == 'move':
+                self.target_position = position
+                self.speed = speed
+                self.current = current
+                if not (0 <= position <= 255 and 0 <= speed <= 255 and 100 <= current <= 1000):
+                    self.is_valid = False
+            elif self.action == 'calibrate':
+                self.wait_counter = 200 # 2-second fixed delay for calibration
+            else:
+                self.is_valid = False # Invalid action
+
+        elif self.gripper_type == 'pneumatic':
+            if self.action not in ['open', 'close']:
+                self.is_valid = False
+            self.state_to_set = 1 if self.action == 'open' else 0
+            self.port_index = 2 if output_port == 1 else 3
+        else:
+            self.is_valid = False
+
+        if not self.is_valid:
+            print(f"  -> VALIDATION FAILED for GripperCommand with action: '{self.action}'")
+
+    def execute_step(self, Gripper_data_out, InOut_out, Gripper_data_in, InOut_in, **kwargs):
+        if self.is_finished or not self.is_valid:
+            return True
+
+
+        # --- Pneumatic Logic (Instantaneous) ---
+        if self.gripper_type == 'pneumatic':
+            InOut_out[self.port_index] = self.state_to_set
+            print("  -> Pneumatic gripper command sent.")
+            self.is_finished = True
+            return True
+
+        # --- Electric Gripper Logic ---
+        if self.gripper_type == 'electric':
+            # On the first run, transition to the correct state for the action
+            if self.state == "START":
+                if self.action == 'calibrate':
+                    self.state = "SEND_CALIBRATE"
+                else: # 'move'
+                    self.state = "WAIT_FOR_POSITION"
+            
+            # --- Calibrate Logic (Timed Delay) ---
+            if self.state == "SEND_CALIBRATE":
+                print("  -> Sending one-shot calibrate command...")
+                Gripper_data_out[4] = 1 # Set mode to calibrate
+                self.state = "WAITING_CALIBRATION"
+                return False
+
+            if self.state == "WAITING_CALIBRATION":
+                self.wait_counter -= 1
+                if self.wait_counter <= 0:
+                    print("  -> Calibration delay finished.")
+                    Gripper_data_out[4] = 0 # Reset to operation mode
+                    self.is_finished = True
+                    return True
+                return False
+
+            # --- Move Logic (Position-Based) ---
+            if self.state == "WAIT_FOR_POSITION":
+                # Persistently send the move command
+                Gripper_data_out[0], Gripper_data_out[1], Gripper_data_out[2] = self.target_position, self.speed, self.current
+                Gripper_data_out[4] = 0 # Operation mode
+                bitfield = [1, 1, not InOut_in[4], 1, 0, 0, 0, 0]
+                fused = PAROL6_ROBOT.fuse_bitfield_2_bytearray(bitfield)
+                Gripper_data_out[3] = int(fused.hex(), 16)
+
+                # Check for completion
+                current_position = Gripper_data_in[1]
+                if abs(current_position - self.target_position) <= 5:
+                    print(f"  -> Gripper move complete.")
+                    self.is_finished = True
+                    # Set command back to idle
+                    bitfield = [1, 0, not InOut_in[4], 1, 0, 0, 0, 0]
+                    fused = PAROL6_ROBOT.fuse_bitfield_2_bytearray(bitfield)
+                    Gripper_data_out[3] = int(fused.hex(), 16)
+                    return True
+                return False
+        
+        return self.is_finished
+
+class DelayCommand:
+    """
+    A non-blocking command that pauses execution for a specified duration.
+    During the delay, it ensures the robot remains idle by sending the
+    appropriate commands.
+    """
+    def __init__(self, duration):
+        """
+        Initializes and validates the Delay command.
+
+        Args:
+            duration (float): The delay time in seconds.
+        """
+        self.is_valid = False
+        self.is_finished = False
+
+        # --- 1. Parameter Validation ---
+        if not isinstance(duration, (int, float)) or duration <= 0:
+            print(f"  -> VALIDATION FAILED: Delay duration must be a positive number, but got {duration}.")
+            return
+
+        print(f"Initializing Delay for {duration} seconds...")
+        
+        self.duration = duration
+        self.end_time = time.time() + self.duration
+        self.is_valid = True
+
+    def execute_step(self, Position_in, Homed_in, Speed_out, Command_out, **kwargs):
+        """
+        Checks if the delay duration has passed and keeps the robot idle.
+        This method is called on every loop cycle (~{INTERVAL_S}s).
+        """
+        if self.is_finished or not self.is_valid:
+            return True
+
+        # --- A. Keep the robot idle during the delay ---
+        Command_out.value = 255 # Set command to idle
+        Speed_out[:] = [0] * 6  # Set all speeds to zero
+
+        # --- B. Check for completion ---
+        if time.time() >= self.end_time:
+            print(f"Delay finished after {self.duration} seconds.")
+            self.is_finished = True
+        
+        return self.is_finished
+
+
+# Create a new, empty command queue
+command_queue = deque()
+
+# --------------------------------------------------------------------------
+# --- Test 1: Homing and Initial Setup
+# --------------------------------------------------------------------------
+
+# 1. Start with the mandatory Home command.
+command_queue.append(lambda: HomeCommand())
+
+# --- State variable for the currently running command ---
+active_command = None
+e_stop_active = False
+
+# Use deque for an efficient FIFO queue
+incoming_command_buffer = deque()
+# Timestamp of the last processed network command
+last_command_time = 0
+# Cooldown period in seconds to prevent command flooding
+COMMAND_COOLDOWN_S = 0.1 # 100ms
+
+# Set interval
+timer = Timer(interval=INTERVAL_S, warnings=False, precise=True)
+
+# ==========================================================
+# === MODIFIED MAIN LOOP WITH COMMAND QUEUE ================
+# ==========================================================
+timer = Timer(interval=INTERVAL_S, warnings=False, precise=True)
+prev_time = 0
+
+while timer.elapsed_time < 1100000:
+    
+    # --- Connection Handling ---
+    if ser is None or not ser.is_open:
+        # This block handles reconnections if the device is unplugged
+        print("Serial port not open. Attempting to reconnect...")
+        try:
+            # CORRECTED LOGIC: Use the known, working com_port_str
+            ser = serial.Serial(port=com_port_str, baudrate=3000000, timeout=0)
+            if ser.is_open:
+                print(f"Successfully reconnected to {com_port_str}")
+        except serial.SerialException as e:
+            # If reconnection fails, wait and try again on the next loop
+            ser = None
+            time.sleep(1) 
+        continue # Skip the rest of this loop iteration until connected
+
+    # =======================================================================
+    # === UPDATED BLOCK to listen for network commands ===
+    # =======================================================================
+    try:
+        # Use a while loop with select to read all pending data from the socket buffer
+        while sock in select.select([sock], [], [], 0)[0]:
+            data, addr = sock.recvfrom(1024)
+            message = data.decode('utf-8').strip()
+            if message: # Ensure we don't buffer empty messages
+                #print(f"Buffering command from {addr}: {message}")
+                # Append the full message and its origin address to the queue
+                parts=message.split('|')
+                command_name=parts[0].upper()
+
+                if command_name == 'STOP':
+                    print("Received STOP command. Halting all motion and clearing queue.")
+                    # Cancel the currently running command
+                    active_command = None
+                    # Clear all pending commands
+                    command_queue.clear()
+                    # Immediately send an idle/stop command to the robot hardware
+                    Command_out.value = 255 # Idle command
+                    Speed_out[:] = [0] * 6  # Set all speeds to zero
+
+                elif command_name == 'GET_POSE':
+                    # Calculate the current pose from the robot's joint angles
+                    q_current = np.array([PAROL6_ROBOT.STEPS2RADS(p, i) for i, p in enumerate(Position_in)])
+                    current_pose_matrix = PAROL6_ROBOT.robot.fkine(q_current).A # .A gets the 4x4 numpy array
+                    
+                    # Flatten the matrix into a 1D array and convert it to a comma-separated string
+                    pose_flat = current_pose_matrix.flatten()
+                    pose_str = ",".join(map(str, pose_flat))
+                    response_message = f"POSE|{pose_str}"
+                    
+                    # Send the formatted pose string back to the address that sent the request
+                    sock.sendto(response_message.encode('utf-8'), addr)
+                    print(f"Responded with current pose to {addr}")
+                    # Note: We don't queue a command for this, we just respond immediately.
+
+                elif command_name == 'GET_ANGLES':
+                    # Convert current joint positions (in steps) to degrees
+                    angles_rad = [PAROL6_ROBOT.STEPS2RADS(p, i) for i, p in enumerate(Position_in)]
+                    angles_deg = np.rad2deg(angles_rad)
+                    
+                    # Format the response string: "ANGLES|j1,j2,j3,..."
+                    angles_str = ",".join(map(str, angles_deg))
+                    response_message = f"ANGLES|{angles_str}"
+                    
+                    # Send the response back to the client
+                    sock.sendto(response_message.encode('utf-8'), addr)
+                    print(f"Responded with current joint angles to {addr}")
+
+                elif command_name == 'GET_IO':
+                    # Format the I/O data into a comma-separated string
+                    # The InOut_in list is [IN1, IN2, OUT1, OUT2, ESTOP, ...]
+                    io_status_str = ",".join(map(str, InOut_in[:5]))
+                    response_message = f"IO|{io_status_str}"
+                    
+                    # Send the response back to the client
+                    sock.sendto(response_message.encode('utf-8'), addr)
+                    print(f"Responded with I/O status to {addr}")
+
+                elif command_name == 'GET_GRIPPER':
+                    # Format the gripper data into a comma-separated string
+                    gripper_status_str = ",".join(map(str, Gripper_data_in))
+                    response_message = f"GRIPPER|{gripper_status_str}"
+                    
+                    # Send the response back to the client
+                    sock.sendto(response_message.encode('utf-8'), addr)
+                    print(f"Responded with gripper status to {addr}")
+
+                else:
+                    incoming_command_buffer.append((message, addr))
+
+    except Exception as e:
+        print(f"Network receive error: {e}")
+    # Depending on the error, you might want to handle it more gracefully
+
+    # =======================================================================
+    # === REVISED BLOCK 2: PROCESS ONE COMMAND FROM THE BUFFER            ===
+    # =======================================================================
+    current_time = time.time()
+    # Check if the buffer is not empty AND the cooldown period has passed
+    if incoming_command_buffer and (current_time - last_command_time) > COMMAND_COOLDOWN_S:
+        # --- PROCESS THE OLDEST COMMAND IN THE QUEUE ---
+        message, addr = incoming_command_buffer.popleft() # Get the oldest command (FIFO)
+        last_command_time = current_time # Reset the cooldown timer
+        print(f"Processing command: {message}")
+        
+        parts = message.split('|')
+        command_name = parts[0].upper()
+        # --- PROCESS THE VALID COMMAND ---
+
+        # --- Parse the command and add it to the queue ---
+        # Protocol: MOVEPOSE|x|y|z|r|p|y|duration|speed_percentage
+        if command_name == 'MOVEPOSE' and len(parts) == 9:
+            pose_vals = [float(p) for p in parts[1:7]]
+            duration = None if parts[7].upper() == 'NONE' else float(parts[7])
+            speed = None if parts[8].upper() == 'NONE' else float(parts[8])
+            command_queue.append(
+                lambda p=pose_vals, d=duration, s=speed: MovePoseCommand(pose=p, duration=d, velocity_percent=s)
+            )
+        # Protocol: MOVEJOINT|j1|j2|j3|j4|j5|j6|duration|speed_percentage
+        elif command_name == 'MOVEJOINT' and len(parts) == 9:
+            joint_vals = [float(p) for p in parts[1:7]]
+            duration = None if parts[7].upper() == 'NONE' else float(parts[7])
+            speed = None if parts[8].upper() == 'NONE' else float(parts[8])
+            command_queue.append(
+                lambda j=joint_vals, d=duration, s=speed: MoveJointCommand(target_angles=j, duration=d, velocity_percent=s)
+            )
+        
+        elif command_name == 'DELAY' and len(parts) == 2:
+            duration = float(parts[1])
+            command_queue.append(lambda d=duration: DelayCommand(duration=d))
+        
+        elif command_name == 'HOME':
+            print("Queueing Home command.")
+            command_queue.append(lambda: HomeCommand())
+
+        elif command_name == 'CARTJOG' and len(parts) == 5:
+            frame, axis, speed, duration = parts[1].upper(), parts[2], float(parts[3]), float(parts[4])
+            print(f"Queueing CartesianJog: {frame} {axis}")
+            command_queue.append(lambda f=frame, a=axis, s=speed, d=duration: CartesianJogCommand(frame=f, axis=a, speed_percentage=s, duration=d))
+
+        elif command_name == 'JOG' and len(parts) == 5:
+            joint_idx, speed = int(parts[1]), float(parts[2])
+            duration = None if parts[3].upper() == 'NONE' else float(parts[3])
+            distance = None if parts[4].upper() == 'NONE' else float(parts[4])
+            print(f"Queueing Jog for joint {joint_idx+1}")
+            command_queue.append(lambda j=joint_idx, s=speed, d=duration, dist=distance: JogCommand(joint=j, speed_percentage=s, duration=d, distance_deg=dist))
+        
+        # Protocol: MOVECART|x|y|z|r|p|y|duration|speed_percentage
+        elif command_name == 'MOVECART' and len(parts) == 9:
+            pose_vals = [float(p) for p in parts[1:7]]
+            duration = None if parts[7].upper() == 'NONE' else float(parts[7])
+            speed = None if parts[8].upper() == 'NONE' else float(parts[8])
+            print(f"Queueing MoveCart to {pose_vals}.")
+            command_queue.append(
+                lambda p=pose_vals, d=duration, s=speed: MoveCartCommand(pose=p, duration=d, velocity_percent=s)
+            )
+
+        # Protocol: MULTIJOG|joint1,joint2|speed1,speed2|duration
+        elif command_name == 'MULTIJOG' and len(parts) == 4:
+            try:
+                # Parse comma-separated strings into lists of numbers
+                joint_indices = [int(j) for j in parts[1].split(',')]
+                speeds = [float(s) for s in parts[2].split(',')]
+                duration = float(parts[3])
+                
+                print(f"Queueing MultiJog for joints {joint_indices}")
+                command_queue.append(
+                    lambda js=joint_indices, spds=speeds, d=duration: MultiJogCommand(joints=js, speed_percentages=spds, duration=d)
+                )
+            except ValueError:
+                print(f"Warning: Malformed MULTIJOG command: {message}")
+
+        elif command_name == 'PNEUMATICGRIPPER' and len(parts) == 3:
+            action, port = parts[1].lower(), int(parts[2])
+            print(f"Queueing Pneumatic Gripper command: {action} on port {port}")
+            command_queue.append(lambda act=action, p=port: GripperCommand(gripper_type='pneumatic', action=act, output_port=p))
+
+        elif command_name == 'ELECTRICGRIPPER' and len(parts) == 5:
+            action = None if parts[1].upper() == 'NONE' or parts[1].upper() == 'MOVE' else parts[1].lower()
+            pos, spd, curr = int(parts[2]), int(parts[3]), int(parts[4])
+            print(f"Queueing Electric Gripper command: action={action}, pos={pos}")
+            command_queue.append(lambda act=action, p=pos, s=spd, c=curr: GripperCommand(gripper_type='electric', action=act, position=p, speed=s, current=c))
+
+        else:
+            print(f"Warning: Received unknown or malformed command: {message}")
+
+    # --- Main Logic Block (only runs if ser is open) ---
+    try:
+        # --- A. High-Priority Safety and State Checks ---
+        
+        # Check 1: Is the E-Stop button currently pressed?
+        if InOut_in[4] == 0:
+            if not e_stop_active:
+                # --- MODIFIED: Log the cancelled command ---
+                cancelled_command_info = "None (robot was idle)"
+                if active_command is not None:
+                    # Get the class name of the command for logging
+                    cancelled_command_info = type(active_command).__name__
+                
+                print(f"E-STOP TRIGGERED! Active command '{cancelled_command_info}' and all queued commands have been cancelled.")
+                print("Release E-Stop and press 'e' to re-enable.")
+                # --- END MODIFICATION ---
+
+                e_stop_active = True
+            
+            # Continuously send the "Disable" command and clear any active tasks
+            Command_out.value = 102
+            Speed_out[:] = [0] * 6
+
+            # --- ADDED LINE FOR GRIPPER SAFETY ---
+            # Set the gripper command byte to 0 to deactivate it.
+            # This corresponds to: [activate=0, action_status=0, ...]
+            Gripper_data_out[3] = 0
+
+            active_command = None
+            command_queue.clear()
+        
+        # Check 2: Has the E-Stop been released, but we are still in a disabled state?
+        elif e_stop_active:
+            # The robot is now waiting for the user to explicitly re-enable it.
+            if keyboard.is_pressed('e'):
+                print("Re-enabling robot...")
+                Command_out.value = 101  # Send the "Enable" command
+                e_stop_active = False    # Return to normal operational state
+            else:
+                # While waiting, keep the robot idle.
+                Command_out.value = 255
+                Speed_out[:] = [0] * 6
+        
+        # Check 3: If not E-Stopped, run normal command processing.
+        else:
+            # --- B. Process Network Commands (if any) ---
+            try:
+                ready_to_read, _, _ = select.select([sock], [], [], 0)
+                if ready_to_read:
+                    data, addr = sock.recvfrom(1024)
+                    message = data.decode('utf-8')
+                    print(f"Received command from {addr}: {message}")
+                    # ... (Your network command parsing logic goes here) ...
+
+            except Exception as e:
+                print(f"Network error: {e}")
+
+            # --- C. Process Command Queue ---
+            if active_command is None and command_queue:
+                command_creator_function = command_queue.popleft()
+                new_command_object = command_creator_function()
+
+                # First, check if the command was validated successfully during its initialization.
+                if new_command_object.is_valid:
+                    # Only if it's valid, run the 'prepare' step (if it exists).
+                    if hasattr(new_command_object, 'prepare_for_execution'):
+                        new_command_object.prepare_for_execution(
+                            current_position_in=Position_in
+                        )
+
+                    # After preparation, the command could have become invalid. Check again.
+                    if new_command_object.is_valid:
+                        active_command = new_command_object
+                    else:
+                        print("Skipping invalid command: failed during preparation step.")
+                else:
+                    # This handles commands that fail validation in their __init__ method.
+                    print("Skipping invalid command: failed during initialization.")
+
+            if active_command:
+                is_done = active_command.execute_step(
+                    Position_in=Position_in,
+                    Homed_in=Homed_in,
+                    Speed_out=Speed_out,
+                    Command_out=Command_out,
+                    Gripper_data_out=Gripper_data_out,
+                    InOut_out=InOut_out,
+                    InOut_in=InOut_in,  # Added for E-Stop status
+                    Gripper_data_in=Gripper_data_in # The missing argument
+                )
+                if is_done:
+                    active_command = None
+            else:
+                Command_out.value = 255
+                Speed_out[:] = [0] * 6
+
+        # --- D. Communication with Robot (This always runs) ---
+        s = Pack_data(Position_out, Speed_out, Command_out.value, Affected_joint_out, InOut_out, Timeout_out, Gripper_data_out)
+        for chunk in s:
+            ser.write(chunk)
+            
+        Get_data(Position_in, Speed_in, Homed_in, InOut_in, Temperature_error_in, Position_error_in, Timeout_error, Timing_data_in, XTR_data, Gripper_data_in)
+
+    except serial.SerialException as e:
+        print(f"Serial communication error: {e}")
+        if ser:
+            ser.close()
+        ser = None
+        active_command = None
+
+    # This enforces the 100Hz loop frequency, just like the original code.
+    timer.checkpt()