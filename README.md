# PAROL6 Headless Commander Documentation

## 1. Important Notes & Disclaimers
* **Software Origin**: This control system is based on the `experimental_kinematics` branch of the `PAROL_commander_software` repository. The core communication functions were derived from the `Serial_sender_good_latest.py` file; however, the approach to motion planning has been altered from the original implementation. This system was created by editing the `Commander_minimal_version.py` file, which was used as a base.
* **Automatic Homing on Startup**: By default, the `headless_commander.py` script will immediately command the robot to home itself upon startup. This is done for convenience but can be disabled. To prevent automatic homing, comment out or delete the corresponding line in `headless_commander.py`.
* **AI-Assisted Development**: This code was developed with significant AI assistance. While the core logic has been corrected and improved, it has not been exhaustively tested in all scenarios. Users should proceed with caution and verify functionality for their specific needs.

## 2. Safety Precautions & Disclaimer
This control software includes several built-in safety features designed to prevent damage to the robot and ensure predictable operation:
* **E-Stop Monitoring**: The system constantly checks the physical E-Stop button. If triggered, all motion is immediately halted, the command queue is cleared, and the robot is disabled. The system must be manually re-enabled by pressing the `'e'` key after the E-Stop is released.
* **Synchronized Speed Calculation**: For moves defined by a speed percentage (`MoveJoint`, `MovePose`), the system now calculates the maximum possible synchronized speed for all joints involved. This prevents individual joints from exceeding their limits and ensures predictable, smooth motion.
* **Inverse Kinematics (IK) Validation**: The system verifies that a valid kinematic solution exists for any pose-based command. If the target pose is unreachable, the command will fail safely before any motion occurs.

> **WARNING**: These are software-based safety measures and are not a substitute for responsible operation and a safe work environment. The user assumes all responsibility for safe operation. Always be attentive when the robot is active, ensure you have immediate access to the physical E-Stop, and operate the robot in a clear area.

## 3. Installation

### Base Software Installation
Follow the official PAROL commander software installation guide:
- Repository: [PAROL Commander Software](https://github.com/PCrnjak/PAROL-commander-software)
- Branch: Use the `experimental_kinematics` branch
- Installation Guide: [Official Instructions](https://github.com/PCrnjak/PAROL-commander-software)

### Additional Dependencies for Headless Commander
After installing the base software, install these additional packages:

```bash
# Install Python 3 and pip (if not already installed)
# https://www.python.org/downloads/

# Install Git (if not already installed)
# https://git-scm.com/book/en/v2/Getting-Started-Installing-Git

# Core dependencies (from official installation)
pip3 install roboticstoolbox-python==1.0.3
pip3 install numpy==1.23.4
pip3 install scipy==1.11.4
pip3 install spatialmath
pip3 install pyserial
pip3 install oclock
pip3 install keyboard
```
## 4. System Architecture

### Client-Server Design
The system uses a UDP-based client-server architecture that separates robot control from command generation:

* **The Robot Controller (`headless_commander.py`)**: 
  - Runs on the computer physically connected to the robot via USB/Serial
  - Maintains a high-frequency control loop (100Hz) for real-time robot control
  - Handles all complex calculations (inverse kinematics, trajectory planning)
  - Requires heavy dependencies (roboticstoolbox, numpy, scipy)
  - Listens for UDP commands on port 5001

* **The Remote Client (`robot_api.py`)**: 
  - Can run on any computer (same or different from controller)
  - Sends simple text commands via UDP
  - Requires minimal dependencies (mostly Python standard library)
  - Extremely lightweight - can run on resource-constrained devices
  - Optionally receives acknowledgments on port 5002

* **Support Modules**:
  - `smooth_motion.py`: Advanced trajectory generation algorithms
  - `PAROL6_ROBOT.py`: Robot-specific parameters and kinematic model

### Command Module Architecture
The robot controller organizes command execution through a modular architecture. All command classes are located in `./commands/`, with each module containing functionally related commands:

* **`ik_helpers.py`** - Inverse kinematics solving and helper functions
* **`basic_commands.py`** - Home, Jog, and MultiJog commands
* **`cartesian_commands.py`** - Cartesian space movement commands
* **`joint_commands.py`** - Joint space movement commands
* **`gripper_commands.py`** - Pneumatic and electric gripper control
* **`utility_commands.py`** - Delay and utility functions
* **`smooth_commands.py`** - Advanced smooth trajectory generation

This modular structure keeps the main controller lean while organizing functionality logically.

### Why UDP?
The UDP protocol was chosen for several reasons:
- **Simplicity**: No connection management overhead
- **Low Latency**: Direct message passing without handshaking
- **Lightweight Client**: Client only needs to send text strings
- **Cross-Platform**: Works on any OS with network support
- **Flexible Deployment**: Client can run anywhere on the network

### Command Flow
1. Client calls API function (e.g., `move_robot_joints()`)
2. API formats command as text string (e.g., `"MOVEJOINT|90|-45|90|0|45|180|5.5|None"`)
3. Command sent via UDP to controller
4. Controller queues and executes command
5. Optional: Acknowledgment sent back to client
6. Optional: Client checks status using command ID

### Command Acknowledgment System
The system includes an optional acknowledgment tracking feature that provides feedback on command execution:
* **Tracking States**: Commands can report status as `QUEUED`, `EXECUTING`, `COMPLETED`, `FAILED`, `CANCELLED`, or `INVALID`
* **Zero Overhead**: When not used, the tracking system has zero resource overhead - no threads or sockets are created
* **Non-Blocking Mode**: Commands can be sent with `non_blocking=True` to return immediately with a command ID, allowing asynchronous operation
* **Status Checking**: Use `check_command_status(command_id)` to poll command status later

Example of non-blocking usage:
```python
# Send command and get ID immediately
cmd_id = move_robot_joints([90, -45, 90, 0, 45, 180], 
                          duration=5, 
                          wait_for_ack=True, 
                          non_blocking=True)

# Do other work...
time.sleep(1)

# Check status later
status = check_command_status(cmd_id)
if status and status['completed']:
    print(f"Command finished with status: {status['status']}")
```

## 5. Command Reference & API Usage

### Motion Commands

#### `home_robot()`
* **Purpose**: Initiates the robot's built-in homing sequence.
* **Parameters**: 
    * `wait_for_ack` (bool, optional): Enable command tracking. Default: False
    * `timeout` (float, optional): Timeout for acknowledgment in seconds. Default: 30.0
    * `non_blocking` (bool, optional): Return immediately with command ID. Default: False
* **Python API Usage**:
    ```python
    from robot_api import home_robot
    home_robot()  # Simple usage
    home_robot(wait_for_ack=True, timeout=30)  # With tracking
    ```

#### `move_robot_joints()`
* **Purpose**: Moves joints to a target configuration (in degrees).
* **Parameters**:
    * `joint_angles` (List[float]): List of 6 target angles in degrees for joints 1-6
    * `duration` (float, optional): Total time for the movement in seconds
    * `speed_percentage` (int, optional): Speed as percentage (0-100)
    * `wait_for_ack` (bool, optional): Enable command tracking. Default: False
    * `timeout` (float, optional): Timeout for acknowledgment in seconds. Default: 2.0
    * `non_blocking` (bool, optional): Return immediately with command ID. Default: False
* > *Note: You must provide either `duration` or `speed_percentage`, but not both.*
* **Python API Usage**:
    ```python
    from robot_api import move_robot_joints

    # Simple move by speed
    move_robot_joints([90, -45, 90, 0, 45, 180], speed_percentage=75)

    # Move with acknowledgment tracking
    result = move_robot_joints([0, -90, 180, 0, 0, 180], 
                               duration=5.5, 
                               wait_for_ack=True)
    if result['status'] == 'COMPLETED':
        print("Move completed successfully")
    ```

#### `move_robot_pose()`
* **Purpose**: Moves the end-effector to a Cartesian pose via a joint-based path.
* **Parameters**:
    * `pose` (List[float]): Target pose [x, y, z, Rx, Ry, Rz] in mm and degrees
    * `duration` (float, optional): Total time for the movement in seconds
    * `speed_percentage` (int, optional): Speed as percentage (0-100)
    * `wait_for_ack` (bool, optional): Enable command tracking. Default: False
    * `timeout` (float, optional): Timeout for acknowledgment in seconds. Default: 2.0
    * `non_blocking` (bool, optional): Return immediately with command ID. Default: False
* > *Note: You must provide either `duration` or `speed_percentage`, but not both.*
* **Python API Usage**:
    ```python
    from robot_api import move_robot_pose
    move_robot_pose([250, 0, 200, 180, 0, 90], speed_percentage=50)
    ```

#### `move_robot_cartesian()`
* **Purpose**: Moves the end-effector to a target pose in a guaranteed straight-line path.
* **Parameters**:
    * `pose` (List[float]): Target pose [x, y, z, Rx, Ry, Rz] in mm and degrees
    * `duration` (float, optional): Time for the movement in seconds
    * `speed_percentage` (float, optional): Speed as percentage (1-100)
    * `wait_for_ack` (bool, optional): Enable command tracking. Default: False
    * `timeout` (float, optional): Timeout for acknowledgment in seconds. Default: 2.0
    * `non_blocking` (bool, optional): Return immediately with command ID. Default: False
* > *Note: You must provide either `duration` or `speed_percentage`, but not both.*
* **Python API Usage**:
    ```python
    from robot_api import move_robot_cartesian
    move_robot_cartesian([200, -50, 180, 180, 0, 135], duration=4.0)
    ```

### Jogging Commands

#### `jog_robot_joint()`
* **Purpose**: Jogs a single joint by time or angular distance.
* **Parameters**:
    * `joint_index` (int): Joint to move (0-5 for positive direction, 6-11 for negative)
    * `speed_percentage` (int): Jog speed as percentage (0-100)
    * `duration` (float, optional): Time to jog in seconds
    * `distance_deg` (float, optional): Distance to jog in degrees
    * `wait_for_ack` (bool, optional): Enable command tracking. Default: False
    * `timeout` (float, optional): Timeout for acknowledgment in seconds. Default: 2.0
    * `non_blocking` (bool, optional): Return immediately with command ID. Default: False
* > *Note: You must provide either `duration` or `distance_deg`, but not both.*
* **Python API Usage**:
    ```python
    from robot_api import jog_robot_joint
    # Jog joint 1 for 2 seconds
    jog_robot_joint(joint_index=0, speed_percentage=40, duration=2.0)
    # Jog joint 3 backwards by 15 degrees
    jog_robot_joint(joint_index=8, speed_percentage=60, distance_deg=15)
    ```

#### `jog_multiple_joints()`
* **Purpose**: Jogs multiple joints simultaneously.
* **Parameters**:
    * `joints` (List[int]): List of joint indices (0-5 positive, 6-11 negative)
    * `speeds` (List[float]): List of corresponding speeds (1-100%)
    * `duration` (float): Duration in seconds
    * `wait_for_ack` (bool, optional): Enable command tracking. Default: False
    * `timeout` (float, optional): Timeout for acknowledgment in seconds. Default: 2.0
    * `non_blocking` (bool, optional): Return immediately with command ID. Default: False
* **Python API Usage**:
    ```python
    from robot_api import jog_multiple_joints
    # Jog joints 1, 4, and 6 simultaneously
    jog_multiple_joints([0, 3, 5], [70, 40, 60], 1.2)
    ```

#### `jog_cartesian()`
* **Purpose**: Jogs the end-effector continuously along an axis.
* **Parameters**:
    * `frame` (str): Reference frame ('TRF' for Tool, 'WRF' for World)
    * `axis` (str): Axis and direction ('X+', 'X-', 'Y+', 'Y-', 'Z+', 'Z-', 'RX+', 'RX-', 'RY+', 'RY-', 'RZ+', 'RZ-')
    * `speed_percentage` (int): Jog speed as percentage (0-100)
    * `duration` (float): Time to jog in seconds
    * `wait_for_ack` (bool, optional): Enable command tracking. Default: False
    * `timeout` (float, optional): Timeout for acknowledgment in seconds. Default: 2.0
    * `non_blocking` (bool, optional): Return immediately with command ID. Default: False
* **Python API Usage**:
    ```python
    from robot_api import jog_cartesian
    jog_cartesian(frame='TRF', axis='Z+', speed_percentage=50, duration=1.5)
    ```

### Smooth Motion Commands

These commands create smooth, curved trajectories with continuous velocity profiles. All smooth motion commands support multiple trajectory types through the `trajectory_type` parameter:

* **'cubic'** (default): Smooth acceleration profile with continuous velocity
* **'quintic'**: Smoother motion with continuous acceleration and zero jerk at endpoints
* **'s_curve'**: Jerk-limited motion for ultra-smooth movement (specify `jerk_limit` in mm/s³)

> **Note on Jerk**: Jerk is the rate of change of acceleration. Lower jerk values result in smoother motion with less mechanical stress on the robot, but may increase movement time. The jerk limit parameter controls the maximum allowed jerk during S-curve trajectories.

All smooth commands also support reference frame selection through the `frame` parameter ('WRF' for World Reference Frame or 'TRF' for Tool Reference Frame).

#### `smooth_circle()`
* **Purpose**: Execute a smooth circular motion.
* **Parameters**:
    * `center` (List[float]): Center point [x, y, z] in mm
    * `radius` (float): Circle radius in mm
    * `plane` (str, optional): Plane of circle ('XY', 'XZ', or 'YZ'). Default: 'XY'
    * `frame` (str, optional): Reference frame ('WRF' for World, 'TRF' for Tool). Default: 'WRF'
    * `center_mode` (str, optional): How the center point is interpreted. Default: 'ABSOLUTE'
        - `'ABSOLUTE'`: Center is an absolute position in the selected frame
        - `'TOOL'`: Center is relative to the current tool position
        - `'RELATIVE'`: Center is an offset from the current position
    * `entry_mode` (str, optional): How to transition into the circle. Default: 'NONE'
        - `'AUTO'`: Automatically choose best entry strategy based on current position
        - `'TANGENT'`: Enter the circle tangentially for smooth transition
        - `'DIRECT'`: Move directly to the closest point on the circle
        - `'NONE'`: Start circle from current position (assumes already on circle)
    * `start_pose` (List[float], optional): Starting pose [x, y, z, rx, ry, rz], or None for current position. Default: None
    * `duration` (float, optional): Time to complete circle in seconds
    * `speed_percentage` (float, optional): Speed as percentage (1-100)
    * `clockwise` (bool, optional): Direction of motion. Default: False
    * `trajectory_type` (str, optional): Motion profile - 'cubic', 'quintic', or 's_curve'. Default: 'cubic'
    * `jerk_limit` (float, optional): Maximum jerk for s_curve trajectories in mm/s³. Default: None
    * `wait_for_ack` (bool, optional): Enable command tracking. Default: False
    * `timeout` (float, optional): Timeout for acknowledgment in seconds. Default: 10.0
    * `non_blocking` (bool, optional): Return immediately with command ID. Default: False
* > *Note: You must provide either `duration` or `speed_percentage`, but not both.*
* **Python API Usage**:
    ```python
    from robot_api import smooth_circle
    
    # Draw a 50mm radius circle at absolute position
    smooth_circle(center=[200, 0, 200], radius=50, plane='XY', duration=5.0)
    
    # Draw a circle centered 30mm ahead of current tool position
    smooth_circle(center=[30, 0, 0], radius=25, center_mode='TOOL', 
                 entry_mode='TANGENT', duration=4.0)
    
    # Draw a circle with automatic entry from current position
    smooth_circle(center=[250, 50, 200], radius=40, entry_mode='AUTO', 
                 speed_percentage=60)
    ```

#### `smooth_arc_center()`
* **Purpose**: Execute a smooth arc motion defined by center point.
* **Parameters**:
    * `end_pose` (List[float]): End pose [x, y, z, rx, ry, rz] in mm and degrees
    * `center` (List[float]): Arc center point [x, y, z] in mm
    * `frame` (str, optional): Reference frame ('WRF' for World, 'TRF' for Tool). Default: 'WRF'
    * `start_pose` (List[float], optional): Starting pose, or None for current position. Default: None
    * `duration` (float, optional): Time to complete arc in seconds
    * `speed_percentage` (float, optional): Speed as percentage (1-100)
    * `clockwise` (bool, optional): Direction of motion. Default: False
    * `trajectory_type` (str, optional): Motion profile - 'cubic', 'quintic', or 's_curve'. Default: 'cubic'
    * `jerk_limit` (float, optional): Maximum jerk for s_curve trajectories in mm/s³. Default: None
    * `wait_for_ack` (bool, optional): Enable command tracking. Default: False
    * `timeout` (float, optional): Timeout for acknowledgment in seconds. Default: 10.0
    * `non_blocking` (bool, optional): Return immediately with command ID. Default: False
* > *Note: You must provide either `duration` or `speed_percentage`, but not both.*
* **Python API Usage**:
    ```python
    from robot_api import smooth_arc_center
    smooth_arc_center(end_pose=[250, 50, 200, 0, 0, 90], 
                     center=[200, 0, 200], 
                     duration=3.0)
    ```

#### `smooth_arc_parametric()`
* **Purpose**: Execute a smooth arc motion defined by radius and angle.
* **Parameters**:
    * `end_pose` (List[float]): End pose [x, y, z, rx, ry, rz] in mm and degrees
    * `radius` (float): Arc radius in mm
    * `arc_angle` (float): Arc angle in degrees
    * `frame` (str, optional): Reference frame ('WRF' for World, 'TRF' for Tool). Default: 'WRF'
    * `start_pose` (List[float], optional): Starting pose, or None for current position. Default: None
    * `duration` (float, optional): Time to complete arc in seconds
    * `speed_percentage` (float, optional): Speed as percentage (1-100)
    * `clockwise` (bool, optional): Direction of motion. Default: False
    * `trajectory_type` (str, optional): Motion profile - 'cubic', 'quintic', or 's_curve'. Default: 'cubic'
    * `jerk_limit` (float, optional): Maximum jerk for s_curve trajectories in mm/s³. Default: None
    * `wait_for_ack` (bool, optional): Enable command tracking. Default: False
    * `timeout` (float, optional): Timeout for acknowledgment in seconds. Default: 10.0
    * `non_blocking` (bool, optional): Return immediately with command ID. Default: False
* > *Note: You must provide either `duration` or `speed_percentage`, but not both.*
* **Python API Usage**:
    ```python
    from robot_api import smooth_arc_parametric
    smooth_arc_parametric(end_pose=[250, 50, 200, 0, 0, 90],
                         radius=50, arc_angle=90, duration=3.0)
    ```

#### `smooth_spline()`
* **Purpose**: Create smooth spline through waypoints.
* **Parameters**:
    * `waypoints` (List[List[float]]): List of poses [x, y, z, rx, ry, rz] to pass through
    * `frame` (str, optional): Reference frame ('WRF' for World, 'TRF' for Tool). Default: 'WRF'
    * `start_pose` (List[float], optional): Starting pose, or None for current position. Default: None
    * `duration` (float, optional): Total time for motion in seconds
    * `speed_percentage` (float, optional): Speed as percentage (1-100)
    * `trajectory_type` (str, optional): Motion profile - 'cubic', 'quintic', or 's_curve'. Default: 'cubic'
    * `jerk_limit` (float, optional): Maximum jerk for s_curve trajectories in mm/s³. Default: None
    * `wait_for_ack` (bool, optional): Enable command tracking. Default: False
    * `timeout` (float, optional): Timeout for acknowledgment in seconds. Default: 10.0
    * `non_blocking` (bool, optional): Return immediately with command ID. Default: False
* > *Note: You must provide either `duration` or `speed_percentage`, but not both.*
* **Python API Usage**:
    ```python
    from robot_api import smooth_spline
    waypoints = [
        [200, 0, 100, 0, 0, 0],
        [250, 50, 150, 0, 15, 45],
        [200, 100, 200, 0, 30, 90]
    ]
    smooth_spline(waypoints, duration=8.0)
    ```

#### `smooth_helix()`
* **Purpose**: Execute helical motion.
* **Parameters**:
    * `center` (List[float]): Helix center point [x, y, z] in mm
    * `radius` (float): Helix radius in mm
    * `pitch` (float): Vertical distance per revolution in mm
    * `height` (float): Total height of helix in mm
    * `frame` (str, optional): Reference frame ('WRF' for World, 'TRF' for Tool). Default: 'WRF'
    * `trajectory_type` (str, optional): Motion profile - 'cubic', 'quintic', or 's_curve'. Default: 'cubic'
    * `jerk_limit` (float, optional): Maximum jerk for s_curve trajectories in mm/s³. Default: None
    * `start_pose` (List[float], optional): Starting pose, or None for current position. Default: None
    * `duration` (float, optional): Time to complete helix in seconds
    * `speed_percentage` (float, optional): Speed as percentage (1-100)
    * `clockwise` (bool, optional): Direction of motion. Default: False
    * `wait_for_ack` (bool, optional): Enable command tracking. Default: False
    * `timeout` (float, optional): Timeout for acknowledgment in seconds. Default: 10.0
    * `non_blocking` (bool, optional): Return immediately with command ID. Default: False
* > *Note: You must provide either `duration` or `speed_percentage`, but not both.*
* **Python API Usage**:
    ```python
    from robot_api import smooth_helix
    smooth_helix(center=[200, 0, 150], radius=30, pitch=20, 
                height=100, duration=10.0)
    ```

#### `smooth_blend()`
* **Purpose**: Blend multiple motion segments smoothly using AdvancedMotionBlender.
* **Parameters**:
    * `segments` (List[Dict]): List of segment dictionaries defining the motion path
    * `blend_time` (float, optional): Time for blending between segments in seconds. Default: 0.5
    * `frame` (str, optional): Reference frame ('WRF' for World, 'TRF' for Tool). Default: 'WRF'
    * `start_pose` (List[float], optional): Starting pose, or None for current position. Default: None
    * `duration` (float, optional): Total time for entire motion in seconds
    * `speed_percentage` (float, optional): Speed as percentage (1-100)
    * `wait_for_ack` (bool, optional): Enable command tracking. Default: False
    * `timeout` (float, optional): Timeout for acknowledgment in seconds. Default: 15.0
    * `non_blocking` (bool, optional): Return immediately with command ID. Default: False
* **Python API Usage**:
    ```python
    from robot_api import smooth_blend
    segments = [
        {'type': 'LINE', 'end': [250, 0, 200, 0, 0, 0], 'duration': 2.0},
        {'type': 'CIRCLE', 'center': [250, 0, 200], 'radius': 50, 
         'plane': 'XY', 'duration': 4.0, 'clockwise': False},
        {'type': 'LINE', 'end': [200, 0, 200, 0, 0, 0], 'duration': 2.0}
    ]
    smooth_blend(segments, blend_time=0.5, duration=10.0)
    ```
<<<<<<< HEAD
=======

#### `smooth_waypoints()`
* **Purpose**: Execute advanced waypoint trajectory with automatic blending and constraint optimization.
* **Parameters**:
    * `waypoints` (List[List[float]]): List of waypoint poses [x, y, z, rx, ry, rz] in mm and degrees
    * `blend_radii` (Union[str, List[float]], optional): Blend radius for each waypoint or 'auto'. Default: 'auto'
    * `blend_mode` (str, optional): Blending algorithm - 'parabolic', 'circular', or 'none'. Default: 'parabolic'
    * `via_modes` (List[str], optional): Mode for each waypoint - 'via' (pass through) or 'stop'. Default: All 'via'
    * `max_velocity` (float, optional): Maximum velocity constraint in mm/s. Default: None
    * `max_acceleration` (float, optional): Maximum acceleration constraint in mm/s². Default: None
    * `trajectory_type` (str, optional): Motion profile - 'quintic', 's_curve', or 'cubic'. Default: 'quintic'
    * `frame` (str, optional): Reference frame ('WRF' for World, 'TRF' for Tool). Default: 'WRF'
    * `duration` (float, optional): Total time for entire motion in seconds. Default: Auto-calculated
    * `wait_for_ack` (bool, optional): Enable command tracking. Default: True
    * `timeout` (float, optional): Timeout for acknowledgment in seconds. Default: 15.0
    * `non_blocking` (bool, optional): Return immediately with command ID. Default: False
* **Python API Usage**:
    ```python
    from robot_api import smooth_waypoints
    waypoints = [
        [200, 0, 200, 0, 0, 0],
        [250, 50, 200, 0, 0, 45],
        [200, 100, 200, 0, 0, 90],
        [150, 50, 200, 0, 0, 45]
    ]
    # Automatic blending with quintic trajectories
    smooth_waypoints(waypoints, blend_radii='auto', trajectory_type='quintic')
    
    # Custom blend radii with S-curve profile
    smooth_waypoints(waypoints, blend_radii=[10, 15, 10], 
                    trajectory_type='s_curve', max_velocity=100.0)
    ```

### GCODE Support

The robot controller includes a comprehensive GCODE interpreter that allows CNC-style control using standard G-code commands. The interpreter supports linear moves, circular arcs, work coordinate systems, and various M-codes for gripper control.

#### Key GCODE Functions

* `execute_gcode()` - Execute a single GCODE line
* `execute_gcode_program()` - Execute a multi-line GCODE program (string or list)
* `load_gcode_file()` - Load and execute a GCODE file
* `get_gcode_status()` - Query the current state of the GCODE interpreter
* `pause_gcode_program()`, `resume_gcode_program()`, `stop_gcode_program()` - Program control

#### Supported Commands
* **G-codes**: G0 (rapid), G1 (linear), G2/G3 (circular arcs), G4 (dwell), G17-G19 (plane selection), G20/G21 (units), G28 (home), G54-G59 (work coordinates), G90/G91 (absolute/incremental)
* **M-codes**: M0 (stop), M1 (optional stop), M3 (gripper close), M5 (gripper open), M30 (program end)

#### Python API Usage
```python
from robot_api import execute_gcode, load_gcode_file, get_gcode_status

# Execute single GCODE line
execute_gcode("G1 X200 Y100 Z150 F100")

# Execute GCODE program
program = [
    "G21 ; Set units to mm",
    "G90 ; Absolute positioning", 
    "G1 X200 Y0 Z200 F150",
    "G2 X250 Y50 I25 J25 ; Arc move",
    "M3 ; Close gripper"
]
execute_gcode_program(program)

# Load from file
load_gcode_file("path/to/program.gcode")

# Check status
status = get_gcode_status()
print(f"Current line: {status['current_line']}")
```

See `GCODE_DOCUMENTATION.md` for comprehensive GCODE reference including all supported commands, coordinate systems, and advanced features.

>>>>>>> 0add8200
### Gripper Commands

#### `control_pneumatic_gripper()`
* **Purpose**: Controls the pneumatic gripper.
* **Parameters**:
    * `action` (str): Action to perform ('open' or 'close')
    * `port` (int): Digital output port (1 or 2)
    * `wait_for_ack` (bool, optional): Enable command tracking. Default: False
    * `timeout` (float, optional): Timeout for acknowledgment in seconds. Default: 2.0
    * `non_blocking` (bool, optional): Return immediately with command ID. Default: False
* **Python API Usage**:
    ```python
    from robot_api import control_pneumatic_gripper
    control_pneumatic_gripper(action='open', port=1)
    ```

#### `control_electric_gripper()`
* **Purpose**: Controls the electric gripper.
* **Parameters**:
    * `action` (str): Action to perform ('move' or 'calibrate')
    * `position` (int, optional): Target position (0-255). Default: 255
    * `speed` (int, optional): Movement speed (0-255). Default: 150
    * `current` (int, optional): Max motor current in mA (100-1000). Default: 500
    * `wait_for_ack` (bool, optional): Enable command tracking. Default: False
    * `timeout` (float, optional): Timeout for acknowledgment in seconds. Default: 2.0
    * `non_blocking` (bool, optional): Return immediately with command ID. Default: False
* **Python API Usage**:
    ```python
    from robot_api import control_electric_gripper
    control_electric_gripper(action='calibrate')
    control_electric_gripper(action='move', position=200, speed=150)
    ```

### Utility Commands

#### `delay_robot()`
* **Purpose**: Pauses command queue execution.
* **Parameters**:
    * `duration` (float): Pause time in seconds
    * `wait_for_ack` (bool, optional): Enable command tracking. Default: False
    * `timeout` (float, optional): Timeout for acknowledgment in seconds. Default: 2.0
    * `non_blocking` (bool, optional): Return immediately with command ID. Default: False
* **Python API Usage**:
    ```python
    from robot_api import delay_robot
    delay_robot(2.5)
    ```

#### `stop_robot_movement()`
* **Purpose**: Immediately stops all motion and clears command queue.
* **Parameters**:
    * `wait_for_ack` (bool, optional): Enable command tracking. Default: False
    * `timeout` (float, optional): Timeout for acknowledgment in seconds. Default: 2.0
    * `non_blocking` (bool, optional): Return immediately with command ID. Default: False
* **Python API Usage**:
    ```python
    from robot_api import stop_robot_movement
    stop_robot_movement()
    ```

### Query Commands

These commands request current robot state without moving the robot:

#### `get_robot_pose()`
* **Purpose**: Get current end-effector pose.
* **Parameters**: None
* **Returns**: List [x, y, z, Rx, Ry, Rz] in mm and degrees, or None if failed
* **Python API Usage**:
    ```python
    from robot_api import get_robot_pose
    pose = get_robot_pose()
    if pose:
        print(f"Current pose: {pose}")
    ```

#### `get_robot_joint_angles()`
* **Purpose**: Get current joint angles.
* **Parameters**: None
* **Returns**: List of 6 angles in degrees, or None if failed
* **Python API Usage**:
    ```python
    from robot_api import get_robot_joint_angles
    angles = get_robot_joint_angles()
    ```

#### `get_robot_joint_speeds()`
* **Purpose**: Get current joint speeds.
* **Parameters**: None
* **Returns**: List of 6 speeds in steps/sec, or None if failed

#### `get_robot_io()`
* **Purpose**: Get digital I/O status.
* **Parameters**:
    * `verbose` (bool, optional): Print formatted status to console. Default: False
* **Returns**: List [IN1, IN2, OUT1, OUT2, ESTOP] (0 or 1 values), or None if failed

#### `get_electric_gripper_status()`
* **Purpose**: Get electric gripper status.
* **Parameters**:
    * `verbose` (bool, optional): Print formatted status to console. Default: False
* **Returns**: List [ID, Position, Speed, Current, StatusByte, ObjectDetected], or None if failed

#### `get_robot_pose_matrix()`
* **Purpose**: Get robot pose as transformation matrix.
* **Parameters**: None
* **Returns**: 4x4 numpy array, or None if failed

#### `is_robot_stopped()`
* **Purpose**: Check if robot has stopped moving.
* **Parameters**:
    * `threshold_speed` (float, optional): Speed threshold in steps/sec. Default: 2.0
* **Returns**: Boolean (True if stopped, False otherwise)

#### `is_estop_pressed()`
* **Purpose**: Check if E-stop is currently pressed.
* **Parameters**: None
* **Returns**: Boolean (True if pressed, False otherwise)

#### `get_robot_status()`
* **Purpose**: Get comprehensive robot status.
* **Parameters**: None
* **Returns**: Dictionary containing pose, angles, speeds, IO, gripper status, stopped state, and E-stop state

### Helper Functions

#### `execute_trajectory()`
* **Purpose**: High-level trajectory execution with best method selection.
* **Parameters**:
    * `trajectory` (List[List[float]]): List of poses [x, y, z, rx, ry, rz]
    * `timing_mode` (str, optional): Either 'duration' or 'speed'. Default: 'duration'
    * `timing_value` (float, optional): Duration in seconds or speed percentage. Default: 5.0
    * `motion_type` (str, optional): Either 'spline' or 'linear'. Default: 'spline'
    * `frame` (str, optional): Reference frame ('WRF' or 'TRF') for spline motion. Default: 'WRF'
    * `wait_for_ack` (bool, optional): Enable command tracking. Default: True
    * `timeout` (float, optional): Timeout for acknowledgment in seconds. Default: 30.0
* > *Note: The `frame` parameter only applies when `motion_type='spline'`. Linear motions are always in WRF.*
* **Python API Usage**:
    ```python
    from robot_api import execute_trajectory
    
    # Execute trajectory in world frame
    trajectory = [[200, 0, 200, 0, 0, 0], 
                  [250, 50, 200, 0, 0, 45],
                  [200, 100, 200, 0, 0, 90]]
    execute_trajectory(trajectory, timing_mode='duration', 
                      timing_value=10.0, motion_type='spline')
    
    # Execute trajectory in tool frame (spline only)
    tool_trajectory = [[20, 0, 0, 0, 0, 0],
                      [20, 20, 0, 0, 0, 30],
                      [0, 20, 10, 0, 0, 60]]
    execute_trajectory(tool_trajectory, frame='TRF',
                      timing_mode='speed', 
                      timing_value=40, motion_type='spline')
    ```


#### `wait_for_robot_stopped()`
* **Purpose**: Wait for robot to stop moving.
* **Parameters**:
    * `timeout` (float, optional): Maximum time to wait in seconds. Default: 10.0
    * `poll_rate` (float, optional): How often to check in seconds. Default: 0.1
* **Returns**: Boolean (True if robot stopped, False if timeout)

#### `safe_move_with_retry()`
* **Purpose**: Execute move with automatic retry on failure.
* **Parameters**:
    * `move_func` (callable): The movement function to call
    * `*args`: Arguments for the movement function
    * `max_retries` (int, optional): Maximum number of retry attempts. Default: 3
    * `retry_delay` (float, optional): Delay between retries in seconds. Default: 1.0
    * `**kwargs`: Keyword arguments for the movement function
* **Returns**: Result from the movement function or error dictionary

#### `chain_smooth_motions()`
* **Purpose**: Chain multiple smooth motions with automatic continuity.
* **Parameters**:
    * `motions` (List[Dict]): List of motion dictionaries
    * `ensure_continuity` (bool, optional): Automatically set start_pose for continuity. Default: True
    * `frame` (str, optional): Reference frame ('WRF' or 'TRF') for all motions. Default: 'WRF'
    * `wait_for_ack` (bool, optional): Enable command tracking. Default: True
    * `timeout` (float, optional): Timeout per motion in seconds. Default: 30.0
* **Returns**: List of results for each motion
* **Python API Usage**:
    ```python
    from robot_api import chain_smooth_motions
    
    # Chain motions in world frame (default)
    motions = [
        {'type': 'circle', 'center': [200, 0, 200], 'radius': 50, 'duration': 5},
        {'type': 'arc', 'end_pose': [250, 50, 200, 0, 0, 90], 
         'center': [225, 25, 200], 'duration': 3}
    ]
    chain_smooth_motions(motions, ensure_continuity=True)
    
    # Chain motions in tool frame
    tool_motions = [
        {'type': 'circle', 'center': [0, 30, 0], 'radius': 25, 'duration': 4},
        {'type': 'arc', 'end_pose': [30, 30, 0, 0, 0, 45], 
         'center': [15, 15, 0], 'duration': 3}
    ]
    chain_smooth_motions(tool_motions, frame='TRF', ensure_continuity=True)
    ```

#### `check_command_status()`
* **Purpose**: Check status of a previously sent command.
* **Parameters**:
    * `command_id` (str): The command ID returned from a non-blocking command
* **Returns**: Dictionary with status information, or None if tracker not initialized
* **Dictionary Contents**:
    * `status` (str): Current status ('QUEUED', 'EXECUTING', 'COMPLETED', 'FAILED', 'CANCELLED', 'INVALID')
    * `details` (str): Additional status details
    * `completed` (bool): Whether command has finished
    * `sent_time` (datetime): When command was sent
    * `ack_time` (datetime, optional): When acknowledgment was received

#### `is_tracking_active()`
* **Purpose**: Check if command tracking system is active.
* **Parameters**: None
* **Returns**: Boolean (True if tracking is active, False otherwise)

#### `get_tracking_stats()`
* **Purpose**: Get resource usage statistics for tracking system.
* **Parameters**: None
* **Returns**: Dictionary with tracking statistics
* **Dictionary Contents**:
    * `active` (bool): Whether tracking is active
    * `commands_tracked` (int): Number of commands being tracked
    * `memory_bytes` (int): Approximate memory usage
    * `thread_active` (bool): Whether tracking thread is running

## 6. Setup & Operation

### Dependencies

The system is designed with a client-server architecture where most dependencies are only needed on the server (robot controller) side. The client API (`robot_api.py`) uses only standard Python libraries for UDP communication, making it lightweight and portable.

#### Server Dependencies (for `headless_commander.py`)
Install Python 3 and the following packages on the computer connected to the robot:

```bash
# Core robotics libraries
pip3 install roboticstoolbox-python==1.0.3
pip3 install numpy==1.23.4
pip3 install scipy==1.11.4
pip3 install spatialmath

# Serial communication and timing
pip3 install pyserial
pip3 install oclock

# User input
pip3 install keyboard
```

#### Client Dependencies (for `robot_api.py`)
The client API is designed to be lightweight with minimal dependencies:

```bash
# Only needed for get_robot_pose() matrix conversion
pip3 install numpy==1.23.4
pip3 install spatialmath

# All other functionality uses only Python standard library:
# socket, threading, time, uuid, datetime, collections, typing
```

**Note**: If you only need to send commands and don't use `get_robot_pose()`, the client requires NO external dependencies - only Python's built-in libraries.

### File Structure

#### Server Side (Robot Controller Computer)
Required files in the same folder:
* `headless_commander.py` - Main server/controller
* `PAROL6_ROBOT.py` - Robot configuration and kinematic model  
* `smooth_motion.py` - Advanced trajectory generation
* `commands/` - Modular command classes directory
  - `ik_helpers.py` - IK solving and helper functions
  - `basic_commands.py` - Home, Jog, MultiJog commands
  - `cartesian_commands.py` - Cartesian movement commands
  - `joint_commands.py` - Joint space movements
  - `gripper_commands.py` - Gripper control
  - `utility_commands.py` - Delay and utility functions
  - `smooth_commands.py` - Advanced trajectory commands
* `gcode/` - GCODE interpreter and parser
  - `interpreter.py` - Main GCODE interpreter
  - `parser.py` - GCODE parsing and validation
  - `commands.py` - GCODE to robot command mapping
  - `state.py` - Modal state tracking
  - `coordinates.py` - Work coordinate systems
  - `utils.py` - Utility functions
* `GCODE_DOCUMENTATION.md` - Comprehensive GCODE reference

Optional:
* `com_port.txt` - Contains the USB COM port (e.g., COM5)
* `GUI/files/` folder structure - For GUI mode compatibility

#### Client Side (Any Computer)
Only required file:
* `robot_api.py` - Client API for sending commands

The client can run on any computer on the same network as the server, or on the same computer in a different process.

### How to Operate

#### Starting the Server (Robot Controller)

1. **Connect Robot**: Ensure the robot is connected via USB to the controller computer.

2. **Start Controller**: On the robot controller computer, navigate to the folder containing the server files and run:
    ```bash
    python headless_commander.py
    ```
    The controller will:
    - Connect to the robot via serial port (prompts if `com_port.txt` not found)
    - Start listening for UDP commands on port 5001
    - Optionally home the robot on startup (unless disabled)

#### Sending Commands (Client)

Commands can be sent from:
- **Same Computer**: Run Python scripts or interactive sessions in another terminal
- **Different Computer**: Ensure network connectivity and update `SERVER_IP` in `robot_api.py`

3. **Send Commands**: Use the API functions from `robot_api.py`:
    ```python
    from robot_api import *
    
    # Example sequence
    home_robot()
    move_robot_joints([90, -90, 160, 12, 12, 180], duration=5.5)
    delay_robot(0.5)
    
    # Smooth motion example
    smooth_circle([200, 0, 200], radius=50, duration=5.0)
    
    # Non-blocking example with status checking
    cmd_id = move_robot_pose([250, 0, 200, 180, 0, 90], 
                             speed_percentage=50,
                             wait_for_ack=True, 
                             non_blocking=True)
    
    # Check status after some time
    import time
    time.sleep(2)
    status = check_command_status(cmd_id)
    if status:
        print(f"Command status: {status['status']}")
    ```

#### Network Configuration

If running client and server on different computers:

1. **Update Server IP**: In `robot_api.py`, modify the `SERVER_IP` variable:
    ```python
    SERVER_IP = "192.168.1.100"  # Replace with robot controller's IP
    SERVER_PORT = 5001  # Default port (usually no change needed)
    ```

2. **Firewall Settings**: Ensure UDP port 5001 is open on the robot controller computer.

3. **Network Requirements**: 
    - Both computers must be on the same network
    - Low latency recommended for real-time control
    - Command acknowledgments use port 5002 (optional feature)

### Advanced Usage with Acknowledgments

The acknowledgment system allows for sophisticated command management:

```python
from robot_api import *
import time

# Send multiple commands non-blocking
cmd1 = move_robot_joints([90, -45, 90, 0, 45, 180], 
                         duration=3, 
                         wait_for_ack=True, 
                         non_blocking=True)

cmd2 = smooth_circle([200, 0, 200], radius=30, 
                    duration=5, 
                    wait_for_ack=True, 
                    non_blocking=True)

# Monitor both commands
while True:
    status1 = check_command_status(cmd1)
    status2 = check_command_status(cmd2)
    
    if status1 and status1['completed'] and status2 and status2['completed']:
        print("Both commands completed!")
        break
    
    time.sleep(0.1)
```

## 7. Troubleshooting

* **Serial Connection Issues**: Check COM port in Device Manager (Windows) and update `com_port.txt`
* **Command Not Executing**: Verify robot is homed and E-stop is not pressed
* **Tracking Not Working**: Ensure `wait_for_ack=True` is set for commands
* **IK Failures**: Target pose may be unreachable; check robot workspace limits
* **Smooth Motion Errors**: Verify waypoints are reachable and properly formatted

For additional support, refer to the [PAROL commander software repository](https://github.com/PCrnjak/PAROL-commander-software).

Or you can head over to the [PAROL6 Discord channel](https://discord.com/invite/prjUvjmGpZ) for extra support<|MERGE_RESOLUTION|>--- conflicted
+++ resolved
@@ -419,8 +419,6 @@
     ]
     smooth_blend(segments, blend_time=0.5, duration=10.0)
     ```
-<<<<<<< HEAD
-=======
 
 #### `smooth_waypoints()`
 * **Purpose**: Execute advanced waypoint trajectory with automatic blending and constraint optimization.
@@ -497,7 +495,6 @@
 
 See `GCODE_DOCUMENTATION.md` for comprehensive GCODE reference including all supported commands, coordinate systems, and advanced features.
 
->>>>>>> 0add8200
 ### Gripper Commands
 
 #### `control_pneumatic_gripper()`
